[tool.black]
line-length = 119
target-version = ['py38']

[tool.ruff]
ignore = ["C901"]
select = ["C", "E", "F", "I", "W"]
line-length = 119

[tool.ruff.isort]
lines-after-imports = 2
<<<<<<< HEAD
known-first-party = ["gia2", "gato"]
=======
known-first-party = ["gia2"]
>>>>>>> 09da7d68
<|MERGE_RESOLUTION|>--- conflicted
+++ resolved
@@ -9,8 +9,4 @@
 
 [tool.ruff.isort]
 lines-after-imports = 2
-<<<<<<< HEAD
-known-first-party = ["gia2", "gato"]
-=======
-known-first-party = ["gia2"]
->>>>>>> 09da7d68
+known-first-party = ["gia2", "gato"]