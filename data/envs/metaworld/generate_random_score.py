"""
This script generates the score for a random agent for all the metaworld environments and saves them in a dictionary.
"""

import json
import os
from multiprocessing import Pool

import gymnasium as gym
import metaworld  # noqa: F401
import numpy as np


<<<<<<< HEAD
FILENAME = "gia2/eval/rl/scores_dict.json"
=======
FILENAME = "gia/eval/rl/scores_dict.json"
>>>>>>> b43c54cf

TASK_NAME_TO_ENV_NAME = {
    "metaworld-assembly": "assembly-v2",
    "metaworld-basketball": "basketball-v2",
    "metaworld-bin-picking": "bin-picking-v2",
    "metaworld-box-close": "box-close-v2",
    "metaworld-button-press-topdown": "button-press-topdown-v2",
    "metaworld-button-press-topdown-wall": "button-press-topdown-wall-v2",
    "metaworld-button-press": "button-press-v2",
    "metaworld-button-press-wall": "button-press-wall-v2",
    "metaworld-coffee-button": "coffee-button-v2",
    "metaworld-coffee-pull": "coffee-pull-v2",
    "metaworld-coffee-push": "coffee-push-v2",
    "metaworld-dial-turn": "dial-turn-v2",
    "metaworld-disassemble": "disassemble-v2",
    "metaworld-door-close": "door-close-v2",
    "metaworld-door-lock": "door-lock-v2",
    "metaworld-door-open": "door-open-v2",
    "metaworld-door-unlock": "door-unlock-v2",
    "metaworld-drawer-close": "drawer-close-v2",
    "metaworld-drawer-open": "drawer-open-v2",
    "metaworld-faucet-close": "faucet-close-v2",
    "metaworld-faucet-open": "faucet-open-v2",
    "metaworld-hammer": "hammer-v2",
    "metaworld-hand-insert": "hand-insert-v2",
    "metaworld-handle-press-side": "handle-press-side-v2",
    "metaworld-handle-press": "handle-press-v2",
    "metaworld-handle-pull-side": "handle-pull-side-v2",
    "metaworld-handle-pull": "handle-pull-v2",
    "metaworld-lever-pull": "lever-pull-v2",
    "metaworld-peg-insert-side": "peg-insert-side-v2",
    "metaworld-peg-unplug-side": "peg-unplug-side-v2",
    "metaworld-pick-out-of-hole": "pick-out-of-hole-v2",
    "metaworld-pick-place": "pick-place-v2",
    "metaworld-pick-place-wall": "pick-place-wall-v2",
    "metaworld-plate-slide-back-side": "plate-slide-back-side-v2",
    "metaworld-plate-slide-back": "plate-slide-back-v2",
    "metaworld-plate-slide-side": "plate-slide-side-v2",
    "metaworld-plate-slide": "plate-slide-v2",
    "metaworld-push-back": "push-back-v2",
    "metaworld-push": "push-v2",
    "metaworld-push-wall": "push-wall-v2",
    "metaworld-reach": "reach-v2",
    "metaworld-reach-wall": "reach-wall-v2",
    "metaworld-shelf-place": "shelf-place-v2",
    "metaworld-soccer": "soccer-v2",
    "metaworld-stick-pull": "stick-pull-v2",
    "metaworld-stick-push": "stick-push-v2",
    "metaworld-sweep-into": "sweep-into-v2",
    "metaworld-sweep": "sweep-v2",
    "metaworld-window-close": "window-close-v2",
    "metaworld-window-open": "window-open-v2",
}


TOT_NUM_TIMESTEPS = 1_000_000


def generate_random_score(task_name):
    # Make the environment
    env_name = TASK_NAME_TO_ENV_NAME[task_name]
    env = gym.make(env_name)
    env.reset()

    # Initialize the variables
    all_episode_rewards = []
    tot_episode_rewards = 0  # for one episode
    num_timesteps = 0
    terminated = truncated = False
    while num_timesteps < TOT_NUM_TIMESTEPS or not (terminated or truncated):
        action = env.action_space.sample()
        observation, reward, terminated, truncated, info = env.step(action)
        tot_episode_rewards += reward
        num_timesteps += 1
        if terminated or truncated:
            env.reset()
            all_episode_rewards.append(tot_episode_rewards)
            tot_episode_rewards = 0

    # Load the scores dictionary
    if not os.path.exists(FILENAME):
        scores_dict = {}
    else:
        with open(FILENAME, "r") as file:
            scores_dict = json.load(file)

    # Add the random scores to the dictionary
    if task_name not in scores_dict:
        scores_dict[task_name] = {}
    scores_dict[task_name]["random"] = {"mean": np.mean(all_episode_rewards), "std": np.std(all_episode_rewards)}

    # Save the dictionary to a file
    with open(FILENAME, "w") as file:
        scores_dict = {
            task: {agent: scores_dict[task][agent] for agent in sorted(scores_dict[task])}
            for task in sorted(scores_dict)
        }
        json.dump(scores_dict, file, indent=4)


if __name__ == "__main__":
    with Pool(32) as p:
        p.map(generate_random_score, TASK_NAME_TO_ENV_NAME.keys())<|MERGE_RESOLUTION|>--- conflicted
+++ resolved
@@ -11,11 +11,7 @@
 import numpy as np
 
 
-<<<<<<< HEAD
-FILENAME = "gia2/eval/rl/scores_dict.json"
-=======
 FILENAME = "gia/eval/rl/scores_dict.json"
->>>>>>> b43c54cf
 
 TASK_NAME_TO_ENV_NAME = {
     "metaworld-assembly": "assembly-v2",
