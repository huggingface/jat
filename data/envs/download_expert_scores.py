--- conflicted
+++ resolved
@@ -176,18 +176,7 @@
 for env_name in tqdm(ENV_NAMES):
     tqdm.write(f"Downloading expert scores for {env_name}")
 
-    dataset = load_dataset(
-        "gia-project/gia-dataset-parquet",
-        env_name,
-<<<<<<< HEAD
-        writer_batch_size=1,
-        verification_mode="no_checks",
-=======
-        # writer_batch_size=1,
-        # download_mode="force_redownload",
-        # verification_mode="no_checks",
->>>>>>> 8c59cf03
-    )
+    dataset = load_dataset("gia-project/gia-dataset-parquet", env_name)
     # Initialize the variables
     rewards = dataset["train"]["rewards"] + dataset["test"]["rewards"]
     episode_sum_rewards = [np.sum(r) for r in rewards]
