--- conflicted
+++ resolved
@@ -66,11 +66,7 @@
     "transformers",
     "gym==0.26.2",  # For RL action spaces and API
     "hydra-core",
-<<<<<<< HEAD
-=======
-    "envpool",
     "accelerate",
->>>>>>> a866bbc8
 ]
 
 
