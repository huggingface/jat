--- conflicted
+++ resolved
@@ -2,12 +2,8 @@
 import torch
 from torch.utils.data import DataLoader
 
-<<<<<<< HEAD
-from gia.config import ModelArguments
-=======
 from gia.config import Arguments, ModelArguments
 from gia.datasets import collate_fn, load_mixed_dataset
->>>>>>> 89fc6b0b
 from gia.model.embedding import (
     Embeddings,
     ImageEncoder,
