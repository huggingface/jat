--- conflicted
+++ resolved
@@ -116,11 +116,7 @@
             "loss_mask": torch.randint(0, 2, (10, 32), dtype=torch.bool).tolist(),
         }
     )
-<<<<<<< HEAD
-    args = Arguments(output_dir="./")
-=======
     args = Arguments(output_dir="./", report_to="none")
->>>>>>> ad729800
     model = GiaModel(args)
     trainer = Trainer(model=model, args=args, train_dataset=dataset, data_collator=default_data_collator)
     trainer.train()