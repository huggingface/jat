--- conflicted
+++ resolved
@@ -13,14 +13,9 @@
     dataset = load_mixed_dataset(args)
     dataloader = DataLoader(dataset, batch_size=args.batch_size, shuffle=True, collate_fn=collate_fn)
     model = GiaModel(args)
-<<<<<<< HEAD
-    dataset = load_batched_dataset("mujoco-ant", args)
-    dataloader = DataLoader(dataset)
-=======
     if use_accelerate:
         accelerator = Accelerator()
         model, dataloader = accelerator.prepare(model, dataloader)
->>>>>>> 89fc6b0b
     batch = next(iter(dataloader))
     output = model(batch)
     assert output.loss.item() > 0.0