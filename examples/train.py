--- conflicted
+++ resolved
@@ -1,7 +1,6 @@
 from datasets import Dataset, concatenate_datasets, load_dataset
 from transformers import Trainer
 
-<<<<<<< HEAD
 from gia.config import Arguments
 from gia.datasets import GIADataCollator, maybe_prompt_dataset
 from gia.model import GiaModel
@@ -9,19 +8,7 @@
 
 task_names = ["atari-alien", "mujoco-ant"]
 split = "train[:10]"
-
-args = Arguments(task_names=task_names, embed_dim=12, output_dir="./")
-args = Arguments(task_names=["mujoco-ant"], output_dir="./")
-
-=======
-from gia.config import parse_args
-from gia.datasets import collate_fn, load_gia_dataset
-from gia.model import GiaModel
-from gia.processing import GiaProcessor
-
-# Initialize the processor and model
-args = parse_args()
->>>>>>> be153bfc
+args = Arguments(task_names=task_names, output_dir="./")
 processor = GiaProcessor(args)
 
 load_from_cache = True  # should be set to false the first time
