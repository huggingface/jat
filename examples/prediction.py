import torch
from torch.utils.data import DataLoader
from tqdm import tqdm

<<<<<<< HEAD
from gia.config import ModelArguments
from gia.datasets import load_batched_dataset
from gia.model import GiaModel

dataset = load_batched_dataset("mujoco-ant")
dataloader = DataLoader(dataset)
args = ModelArguments()
model = GiaModel(args)
=======
from gia.config import Arguments
from gia.datasets import collate_fn, load_mixed_dataset
from gia.model import GiaModel

device = torch.device("cuda" if torch.cuda.is_available() else "cpu")

args = Arguments(task_names=["babyai-go-to", "mujoco-ant"], batch_size=1)
dataset = load_mixed_dataset(args)
dataloader = DataLoader(dataset, shuffle=True, collate_fn=collate_fn)
model = GiaModel(args).to(device)
>>>>>>> 89fc6b0b
for batch in tqdm(dataloader):
    for sample in batch:  # This loop can be removed when you use accelerate
        for key in sample.keys():
            sample[key] = sample[key].to(device)
    out = model(batch)
    tqdm.write(f"out.loss: {str(out.loss.item())}")<|MERGE_RESOLUTION|>--- conflicted
+++ resolved
@@ -1,28 +1,13 @@
-import torch
+from accelerate import Accelerator
 from torch.utils.data import DataLoader
-from tqdm import tqdm
 
-<<<<<<< HEAD
-from gia.config import ModelArguments
-from gia.datasets import load_batched_dataset
+from gia.config import Arguments
+from gia.datasets import collate_fn, load_mixed_dataset
 from gia.model import GiaModel
 
 dataset = load_batched_dataset("mujoco-ant")
 dataloader = DataLoader(dataset)
-args = ModelArguments()
-model = GiaModel(args)
-=======
-from gia.config import Arguments
-from gia.datasets import collate_fn, load_mixed_dataset
-from gia.model import GiaModel
-
-device = torch.device("cuda" if torch.cuda.is_available() else "cpu")
-
-args = Arguments(task_names=["babyai-go-to", "mujoco-ant"], batch_size=1)
-dataset = load_mixed_dataset(args)
-dataloader = DataLoader(dataset, shuffle=True, collate_fn=collate_fn)
-model = GiaModel(args).to(device)
->>>>>>> 89fc6b0b
+model = GiaModel(Arguments())
 for batch in tqdm(dataloader):
     for sample in batch:  # This loop can be removed when you use accelerate
         for key in sample.keys():
