import warnings
from dataclasses import dataclass
from typing import List, Optional, Tuple, Union

import numpy as np
import torch
import torch.nn.functional as F
from gymnasium import spaces
from torch import BoolTensor, FloatTensor, LongTensor, Tensor, nn
from transformers import GPTNeoModel, GPTNeoPreTrainedModel
from transformers.modeling_outputs import ModelOutput
from transformers.models.vit.modeling_vit import ViTPatchEmbeddings

from .configuration_gia import GiaConfig
from .processing_gia import GiaProcessor


def compute_mse_loss(
    predicted: FloatTensor, true: FloatTensor, mask: Optional[BoolTensor], weights: Optional[FloatTensor] = None
) -> FloatTensor:
    """
    Compute the Mean Squared Error (MSE) loss between predicted and true observations, considering valid timesteps.

    Args:
        predicted (`FloatTensor` of shape `(batch_size, max_seq_len, ...)`):
            Predicted observations at the output of the model.
        true (`FloatTensor` of shape `(batch_size, max_seq_len, ...)`):
            Ground truth observations.
        mask (`BoolTensor` of shape `(batch_size, max_seq_len)`, *optional*):
            Boolean mask indicating valid timesteps.
        weights (`FloatTensor` of shape `(batch_size, max_seq_len)`, *optional*):
            Weights to be applied to the loss.

    Returns:
        loss (`FloatTensor` of shape `(,)`):
            MSE loss between predicted and true observations.
    """
    # Compute element-wise MSE loss
    loss = F.mse_loss(predicted, true, reduction="none")

    # Average the loss over all dimensions after the second one
    for dim in reversed(range(2, loss.dim())):
        loss = loss.mean(dim=dim)

    # Use the mask to zero out invalid entries
    if mask is not None:
        loss = loss * mask

    # Apply weights if provided
    if weights is not None:
        loss = loss * weights

    # Sum the loss and normalize by the number of valid elements
    loss = loss.sum() / mask.sum() if mask is not None else loss.mean()

    return loss


def compute_ce_loss(
    predicted: FloatTensor, true: torch.LongTensor, mask: Optional[BoolTensor], weights: Optional[FloatTensor] = None
) -> FloatTensor:
    """
    Compute the Cross Entropy (CE) loss between predicted logits and true class labels, considering valid timesteps.

    Args:
        predicted (`FloatTensor` of shape `(batch_size, max_seq_len, num_classes)`):
            Predicted logits at the output of the model.
        true (`torch.LongTensor` of shape `(batch_size, max_seq_len)`):
            Ground truth class labels.
        mask (`BoolTensor` of shape `(batch_size, max_seq_len)`, *optional*):
            Boolean mask indicating valid timesteps.
        weights (`FloatTensor` of shape `(batch_size, max_seq_len)`, *optional*):
            Weights to be applied to the loss.

    Returns:
        loss (`FloatTensor` of shape `(,)`):
            CE loss between predicted logits and true class labels.
    """

    # Compute element-wise CE loss
    loss = F.cross_entropy(predicted.view(-1, predicted.size(-1)), true.view(-1), reduction="none")
    loss = loss.view(true.size())

    # Use the mask to zero out invalid entries
    if mask is not None:
        loss = loss * mask

    # Apply weights if provided
    if weights is not None:
        loss = loss * weights

    # Sum the loss and normalize by the number of valid elements
    loss = loss.sum() / mask.sum() if mask is not None else loss.mean()

    return loss


def cyclic_expand_dim(tensor: Tensor, expanded_dim_size: int) -> Tensor:
    """
    Expands the last dimension of a tensor cyclically to a specified size.

    Args:
        tensor (`torch.Tensor` of shape `(batch_size, seq_len, ...)`):
            Input tensor whose last dimension is to be expanded cyclically.
        expanded_dim_size (`int`):
            The desired size of the last dimension after expansion.

    Returns:
        `torch.Tensor` of shape `(batch_size, seq_len, expanded_dim_size)`:
            A tensor with its last dimension expanded cyclically to the specified size.

    Examples:
        >>> tensor = torch.tensor([[[1, 2], [3, 4]], [[5, 6], [7, 8]]])
        >>> cyclic_expand_dim(tensor, 5)
        tensor([[[1, 2, 1, 2, 1], [3, 4, 3, 4, 3]], [[5, 6, 5, 6, 5], [7, 8, 7, 8, 7]]])
    """
    B, L, X = tensor.shape
    if expanded_dim_size < X:
        raise ValueError(
            f"Expanded dimension size ({expanded_dim_size}) must be greater than the original dimension size ({X})."
        )
    indices = torch.arange(expanded_dim_size) % X
    return tensor[..., indices]


class ResidualBlock(nn.Module):
    """
    A residual block module that consists of two convolutional layers with a residual connection.

    Args:
        in_shape (`Tuple[int, int, int]`):
            Shape of the input tensor.
        out_channels (`int`):
            Number of output channels.

    Returns:
        `torch.Tensor` of shape `(batch_size, out_channels, in_shape[1], in_shape[2])`:
            Output tensor.
    """

    def __init__(self, in_shape: Tuple[int, int, int], out_channels: int) -> None:
        super().__init__()
        out_shape = (out_channels, in_shape[1], in_shape[2])

        self.conv1 = nn.Conv2d(in_shape[0], out_channels, kernel_size=3, stride=1, padding=1)
        self.norm1 = nn.LayerNorm(out_shape)
        self.conv2 = nn.Conv2d(out_channels, out_channels, kernel_size=3, stride=1, padding=1)
        self.norm2 = nn.LayerNorm(out_shape)

        # Handling the change in dimensions with a 1x1 convolution
        self.shortcut = nn.Sequential(
            nn.Conv2d(in_shape[0], out_channels, kernel_size=1, stride=1), nn.LayerNorm(out_shape)
        )

    def forward(self, x: FloatTensor) -> FloatTensor:
        out = F.leaky_relu(self.norm1(self.conv1(x)))
        out = self.norm2(self.conv2(out))
        out += self.shortcut(x)
        return F.leaky_relu(out, inplace=True)


class AttentionLayer(nn.Module):
    """
    Attention layer that applies an attention mechanism to the input tensor.

    Args:
        num_channels (`int`):
            Number of channels.

    Returns:
        `torch.Tensor`:
            Output tensor of the same shape as the input tensor.
    """

    def __init__(self, num_channels: int) -> None:
        super().__init__()
        self.avg_pool = nn.AdaptiveAvgPool2d(1)
        self.fc = nn.Sequential(
            nn.Linear(num_channels, num_channels // 8, bias=False),
            nn.ReLU(inplace=True),
            nn.Linear(num_channels // 8, num_channels, bias=False),
            nn.Sigmoid(),
        )

    def forward(self, x: FloatTensor) -> FloatTensor:
        b, c, _, _ = x.size()
        y = self.avg_pool(x).view(b, c)
        y = self.fc(y).view(b, c, 1, 1)
        return x * y.expand_as(x)


class ImageEncoder(nn.Module):
    """
    Image encoder that encodes a batch of images.

    Args:
        hidden_size (`int`):
            Size of the output hidden state.

    Returns:
        `torch.Tensor` of shape `(batch_size, hidden_size)`:
            Output tensor.
    """

    def __init__(self, hidden_size: int) -> None:
        super().__init__()
        self.conv1 = nn.Conv2d(4, 32, kernel_size=3, stride=2, padding=1)  # 42x42
        self.norm1 = nn.InstanceNorm2d(32)
        self.att1 = AttentionLayer(32)
        self.conv2 = nn.Conv2d(32, 64, kernel_size=3, stride=2, padding=1)  # 21x21
        self.norm2 = nn.InstanceNorm2d(64)
        self.att2 = AttentionLayer(64)
        self.conv3 = nn.Conv2d(64, 128, kernel_size=3, stride=2, padding=1)  # 11x11
        self.norm3 = nn.InstanceNorm2d(128)
        self.att3 = AttentionLayer(128)
        self.fc = nn.Linear(128 * 11 * 11, hidden_size)  # Adjusted to the new spatial dimension

    def forward(self, x: FloatTensor) -> FloatTensor:
        x = F.leaky_relu(self.norm1(self.conv1(x)), inplace=True)
        x = self.att1(x)
        x = F.leaky_relu(self.norm2(self.conv2(x)), inplace=True)
        x = self.att2(x)
        x = F.leaky_relu(self.norm3(self.conv3(x)), inplace=True)
        x = self.att3(x)
        x = x.view(x.size(0), -1)  # Flatten the tensor
        x = self.fc(x)
        return x


class ImageDecoder(nn.Module):
    """
    Image decoder that decodes a batch of encoded representations.

    Args:
        hidden_size (`int`):
            Size of the input hidden state.

    Returns:
        `torch.Tensor` of shape `(batch_size, 4, 84, 84)`:
            Output tensor representing the reconstructed images.
    """

    def __init__(self, hidden_size: int) -> None:
        super().__init__()
        self.fc = nn.Linear(hidden_size, 128 * 11 * 11)
        self.deconv1 = nn.ConvTranspose2d(128, 64, kernel_size=3, stride=2, padding=1, output_padding=1)  # 21x21
        self.norm1 = nn.InstanceNorm2d(64)
        self.att1 = AttentionLayer(64)
        self.deconv2 = nn.ConvTranspose2d(64, 32, kernel_size=3, stride=2, padding=1, output_padding=1)  # 42x42
        self.norm2 = nn.InstanceNorm2d(32)
        self.att2 = AttentionLayer(32)
        self.deconv3 = nn.ConvTranspose2d(32, 4, kernel_size=3, stride=2, padding=1, output_padding=1)  # 84x84

    def forward(self, x: FloatTensor) -> FloatTensor:
        x = self.fc(x)
        x = x.view(x.size(0), 128, 11, 11)  # Reshape to the spatial dimension of encoder's last conv layer
        x = F.leaky_relu(self.norm1(self.deconv1(x)), inplace=True)  # 22x22
        x = F.interpolate(x, size=(21, 21))  # 21x21
        x = self.att1(x)
        x = F.leaky_relu(self.norm2(self.deconv2(x)), inplace=True)
        x = self.att2(x)
        x = F.tanh(self.deconv3(x), inplace=True)
        return x


class DualBatchReshapeWrapper(nn.Module):
    """
    Wrapper to make a module designed for a single batch work with a dual batch.

    Args:
        module (`nn.Module`):
            Module to be wrapped.
    """

    def __init__(self, module: nn.Module) -> None:
        super().__init__()
        self.module = module

    def forward(self, x: FloatTensor) -> FloatTensor:
        n1, n2 = x.shape[:2]
        x = x.view(n1 * n2, *x.shape[2:])
        x = self.module(x)
        x = x.view(n1, n2, *x.shape[1:])
        return x


@dataclass
class GiaOutput(ModelOutput):
    """
    Output of the Gia model.

    The model can be used for both RL and NLP tasks. For RL tasks, the model takes in observations and actions
    (`continuous_observations`, `discrete_actions`, etc.). For textual tasks, the model takes in a sequence of tokens
    and/or images (`input_ids`, `image`). The output depends on the type of input.

    Args:
        loss (`torch.FloatTensor` of shape `(1,)`, *optional*, returned when `return_loss` is `True`):
            For RL input, the loss is the sum of the observation loss and the action loss.
            For textual input, the causal language modeling loss.
        observation_loss (`torch.FloatTensor` of shape `(1,)`, *optional*, returned when `return_loss` is `True`):
            Only returned when RL input is provided. The MSE loss between predicted and true observations for
            continuous observations and the cross-entropy loss for discrete observations.
        action_loss (`torch.FloatTensor` of shape `(1,)`, *optional*, returned when `return_loss` is `True`):
            Only returned when RL input is provided. The MSE loss between predicted and true actions for
            continuous actions and the cross-entropy loss for discrete actions.
        pred_observations (`torch.FloatTensor` of shape `(batch_size, max_seq_len, ...)`):
            Only returned when RL input is provided. Predicted observations from t=1 to t=max_seq_len+1.
        pred_actions (`torch.FloatTensor` of shape `(batch_size, max_seq_len, ...)`):
            Only returned when RL input is provided. Predicted actions from t=0 to t=max_seq_len. When input actions
            are discrete, the predicted actions are logits.
        last_hidden_state (`torch.FloatTensor` of shape `(batch_size, sequence_length, hidden_size)`):
            Sequence of hidden-states at the output of the last layer of the model.

            If `past_key_values` is used only the last hidden-state of the sequences of shape `(batch_size, 1,
            hidden_size)` is output.
        past_key_values (`tuple(tuple(torch.FloatTensor))`, *optional*, returned when `use_cache=True` is passed or
            when `config.use_cache=True`):
            Tuple of `tuple(torch.FloatTensor)` of length `config.n_layers`, with each tuple having 2 tensors of shape
            `(batch_size, num_heads, sequence_length, embed_size_per_head)`) and optionally if
            `config.is_encoder_decoder=True` 2 additional tensors of shape `(batch_size, num_heads,
            encoder_sequence_length, embed_size_per_head)`.

            Contains pre-computed hidden-states (key and values in the self-attention blocks and optionally if
            `config.is_encoder_decoder=True` in the cross-attention blocks) that can be used (see `past_key_values`
            input) to speed up sequential decoding.
        hidden_states (`tuple(torch.FloatTensor)`, *optional*, returned when `output_hidden_states=True` is passed or
            when `config.output_hidden_states=True`):
            Tuple of `torch.FloatTensor` (one for the output of the embeddings, if the model has an embedding layer, +
            one for the output of each layer) of shape `(batch_size, sequence_length, hidden_size)`.

            Hidden-states of the model at the output of each layer plus the optional initial embedding outputs.
        attentions (`tuple(torch.FloatTensor)`, *optional*, returned when `output_attentions=True` is passed or when
            `config.output_attentions=True`):
            Tuple of `torch.FloatTensor` (one for each layer) of shape `(batch_size, num_heads, sequence_length,
            sequence_length)`.

            Attentions weights after the attention softmax, used to compute the weighted average in the self-attention
            heads.
    """

    loss: Optional[FloatTensor] = None
    observation_loss: Optional[FloatTensor] = None
    action_loss: Optional[FloatTensor] = None
    pred_observations: Optional[FloatTensor] = None
    pred_actions: Optional[FloatTensor] = None
    logits: Optional[FloatTensor] = None
    past_key_values: Optional[Tuple[Tuple[FloatTensor]]] = None
    hidden_states: Optional[Tuple[FloatTensor]] = None
    attentions: Optional[Tuple[FloatTensor]] = None


class GiaModel(GPTNeoPreTrainedModel):
    """
    Gia model.
    """

    config_class = GiaConfig

    def __init__(self, config: GiaConfig) -> None:
        super().__init__(config)

        vocab_size = config.vocab_size
        hidden_size = config.hidden_size
        max_discrete_value = config.max_discrete_value
        max_continuous_size = config.max_continuous_size

        # Transformer
        self.transformer = GPTNeoModel(config)

        # Encoders
        self.vit_encoder = ViTPatchEmbeddings(config)
        self.single_discrete_encoder = self.transformer.wte
        self.continuous_encoder = nn.Linear(max_continuous_size, hidden_size)
        self.multi_discrete_encoder = nn.Sequential(
            self.single_discrete_encoder,  # (B, L, X, H)
            nn.Linear(hidden_size, hidden_size // 50),  # (B, L, X, H // 50)
            nn.ReLU(),
            nn.Flatten(start_dim=2),  # (B, L, X * (H // 50))
            nn.Linear(max_discrete_value * (hidden_size // 50), hidden_size - 1),  # (B, L, H)
        )  # -1 to account for the reward
        self.image_encoder = DualBatchReshapeWrapper(ImageEncoder(hidden_size))

        # Decoders
        self.single_discrete_decoder = nn.Linear(hidden_size, vocab_size, bias=False)
        self.continuous_decoder = nn.Linear(hidden_size, max_continuous_size)
        self.multi_discrete_decoder = nn.Sequential(
            nn.Linear(hidden_size, max_discrete_value * (hidden_size // 50)),  # (B, L, X * (H // 50))
            nn.Unflatten(dim=2, unflattened_size=(max_discrete_value, hidden_size // 50)),  # (B, L, X, H // 50)
            nn.ReLU(),
            nn.Linear(hidden_size // 50, hidden_size),  # (B, L, X, H)
            nn.ReLU(),
            self.single_discrete_decoder,  # (B, L, X, V)
        )
        self.image_decoder = DualBatchReshapeWrapper(ImageDecoder(hidden_size))

        # Initialize weights and apply final processing
        self.post_init()

    def embed_textual(
        self,
        input_ids: Optional[LongTensor],
        pixel_values: Optional[FloatTensor] = None,
        attention_mask: Optional[BoolTensor] = None,
    ) -> Tensor:
        text_inputs_embeds = self.single_discrete_encoder(input_ids) if input_ids is not None else None
        image_inputs_embeds = self.vit_encoder(pixel_values) if pixel_values is not None else None
        # Concatenate text and image inputs
        if image_inputs_embeds is not None and text_inputs_embeds is not None:
            inputs_embeds = torch.cat((image_inputs_embeds, text_inputs_embeds), dim=1)
            # Add attention mask for image inputs
            image_mask = torch.ones(image_inputs_embeds.shape[:2], dtype=torch.bool, device=self.device)
            if attention_mask is None:
                attention_mask = torch.ones(text_inputs_embeds.shape[:2], dtype=torch.bool, device=self.device)
            attention_mask = torch.cat((image_mask, attention_mask), dim=1)
        elif image_inputs_embeds is not None:
            inputs_embeds = image_inputs_embeds
        elif text_inputs_embeds is not None:
            inputs_embeds = text_inputs_embeds
            attention_mask = attention_mask
        else:
            raise ValueError("At least one of `input_ids` or `pixel_values` must be provided.")
        return inputs_embeds, attention_mask

    def embed_rl(
        self,
        continuous_observations: Optional[FloatTensor] = None,
        discrete_observations: Optional[LongTensor] = None,
        image_observations: Optional[FloatTensor] = None,
        continuous_actions: Optional[FloatTensor] = None,
        discrete_actions: Optional[LongTensor] = None,
        rewards: Optional[FloatTensor] = None,
        attention_mask: Optional[BoolTensor] = None,
    ):
        # Prepare RL inputs (pad and cat rewards to observations)
        assert rewards is not None
        if continuous_observations is not None:
            continuous_observations = torch.cat((continuous_observations, rewards.unsqueeze(-1)), dim=-1)
            continuous_observations = cyclic_expand_dim(continuous_observations, self.config.max_continuous_size)
        if continuous_actions is not None:
            continuous_actions = cyclic_expand_dim(continuous_actions, self.config.max_continuous_size)

        # Encode
        if continuous_observations is not None:
            batch_size, seq_len = continuous_observations.shape[:2]
            inputs_embeds_observations = self.continuous_encoder(continuous_observations)
        elif discrete_observations is not None:
            batch_size, seq_len = discrete_observations.shape[:2]
            inputs_embeds_observations = self.multi_discrete_encoder(discrete_observations)
            inputs_embeds_observations = torch.cat((inputs_embeds_observations, rewards.unsqueeze(-1)), dim=-1)
        elif image_observations is not None:
            batch_size, seq_len = image_observations.shape[:2]
            inputs_embeds_observations = self.image_encoder(image_observations)
        else:
            raise ValueError("Missing observations.")
        if continuous_actions is not None:
            inputs_embeds_actions = self.continuous_encoder(continuous_actions)
        elif discrete_actions is not None:
            inputs_embeds_actions = self.single_discrete_encoder(discrete_actions)
        else:
            raise ValueError("Missing actions.")

        # Concatenate observations and actions
        inputs_embeds = torch.cat((inputs_embeds_observations, inputs_embeds_actions), dim=2)
        inputs_embeds = inputs_embeds.view(batch_size, 2 * seq_len, self.config.hidden_size)
        if attention_mask is not None:
            attention_mask = torch.repeat_interleave(attention_mask, repeats=2, dim=1)
        return inputs_embeds, attention_mask

    def output_textual(
        self,
        transformer_outputs,
        input_ids: Optional[LongTensor] = None,
        attention_mask: Optional[BoolTensor] = None,
        return_loss: bool = True,
        return_dict: Optional[bool] = None,
    ):
        hidden_states = transformer_outputs[0]
        loss = None
        # Get only textual hidden states
        lm_logits = self.single_discrete_decoder(hidden_states)
        if return_loss:
            if input_ids is None:
                raise ValueError("Input IDs must be provided when `return_loss=True`.")

            # Shift so that tokens < n predict n
            num_text_tokens = input_ids.shape[1]
            shift_logits = lm_logits[:, -num_text_tokens:-1, :].contiguous()
            shift_labels = input_ids[:, 1:].contiguous()
            if attention_mask is not None:
                shift_attention_mask = attention_mask[:, -num_text_tokens:]
                shift_attention_mask = shift_attention_mask[:, 1:]
            else:
                shift_attention_mask = torch.ones(shift_labels.shape, dtype=bool, device=self.device)
            shift_logits = shift_logits[shift_attention_mask.bool()]
            shift_labels = shift_labels[shift_attention_mask.bool()]
            loss_fct = nn.CrossEntropyLoss()
            loss = loss_fct(shift_logits, shift_labels)

        if not return_dict:
            output = (lm_logits,) + transformer_outputs[1:]
            return ((loss,) + output) if loss is not None else output

        return GiaOutput(
            loss=loss,
            logits=lm_logits,
            past_key_values=transformer_outputs.past_key_values,
            hidden_states=transformer_outputs.hidden_states,
            attentions=transformer_outputs.attentions,
        )

    def output_rl(
        self,
        transformer_outputs,
        continuous_observations: Optional[FloatTensor] = None,
        discrete_observations: Optional[LongTensor] = None,
        image_observations: Optional[FloatTensor] = None,
        continuous_actions: Optional[FloatTensor] = None,
        discrete_actions: Optional[LongTensor] = None,
        rewards: Optional[FloatTensor] = None,
        attention_mask: Optional[BoolTensor] = None,
        return_loss: bool = True,
        return_dict: Optional[bool] = None,
        loss_weight: Optional[FloatTensor] = None,
    ):
        hidden_states = transformer_outputs.last_hidden_state
        loss, observation_loss, action_loss = None, None, None
        # Observations
        assert rewards is not None
        observations_mask = attention_mask[:, 1::2] if attention_mask is not None else None
        if continuous_observations is not None:
            obs_size = continuous_observations.shape[-1]
            continuous_observations = torch.cat((continuous_observations, rewards.unsqueeze(-1)), dim=-1)
            continuous_observations = cyclic_expand_dim(continuous_observations, self.config.max_continuous_size)
            pred_observations = self.continuous_decoder(hidden_states[:, 1::2])
            if return_loss:
                observation_loss = compute_mse_loss(
                    pred_observations[:, :-1],
                    continuous_observations[:, 1:],
                    observations_mask[:, 1:] if observations_mask is not None else None,
                    weights=loss_weight[:, 1:] if loss_weight is not None else None,
                )
            pred_observations = pred_observations[..., :obs_size]
        elif discrete_observations is not None:  # Note: reward is not predicted
            warnings.warn("Observations aren't predicted as it is highly memory demanding.")
            pred_observations = None
            observation_loss = 0.0
            # pred_observations = self.multi_discrete_decoder(hidden_states[:, 1::2])
            # if return_loss:
            #     observation_loss = compute_ce_loss(
            #         pred_observations[:, :-1],
            #         discrete_observations[:, 1:],
            #         observations_mask[:, 1:] if observations_mask is not None else None,
            #         weights=loss_weight[:, 1:] if loss_weight is not None else None,
            #     )
        elif image_observations is not None:
            warnings.warn("Observations aren't predicted as it is highly memory demanding.")
            pred_observations = None
            observation_loss = 0.0
            # pred_observations = self.image_decoder(hidden_states[:, 1::2])
            # if return_loss:
            #     observation_loss = compute_mse_loss(
            #         pred_observations[:, :-1],
            #         image_observations[:, 1:],
            #         observations_mask[:, 1:] if observations_mask is not None else None,
            #         weights=loss_weight[:, 1:] if loss_weight is not None else None,
            #     )

        # Actions
        actions_mask = attention_mask[:, ::2] if attention_mask is not None else None
        if continuous_actions is not None:
            act_size = continuous_actions.shape[-1]
            continuous_actions = cyclic_expand_dim(continuous_actions, self.config.max_continuous_size)
            pred_actions = self.continuous_decoder(hidden_states[:, ::2])
            if return_loss:
                action_loss = compute_mse_loss(pred_actions, continuous_actions, actions_mask, weights=loss_weight)
            pred_actions = pred_actions[..., :act_size]
        elif discrete_actions is not None:
            pred_actions = self.single_discrete_decoder(hidden_states[:, ::2])
            if return_loss:
                action_loss = compute_ce_loss(pred_actions, discrete_actions, actions_mask, weights=loss_weight)

        # Return output
        if return_loss:
            loss = 0.0 * observation_loss + 1.0 * action_loss

        if not return_dict:
            output = (pred_observations, pred_actions) + transformer_outputs[1:]
            return ((loss, observation_loss, action_loss) + output) if loss is not None else output

        return GiaOutput(
            loss=loss,
            observation_loss=observation_loss,
            action_loss=action_loss,
            pred_observations=pred_observations,
            pred_actions=pred_actions,
            past_key_values=transformer_outputs.past_key_values,
            hidden_states=transformer_outputs.hidden_states,
            attentions=transformer_outputs.attentions,
        )

    def forward(
        self,
        input_ids: Optional[LongTensor] = None,
        pixel_values: Optional[FloatTensor] = None,
        continuous_observations: Optional[FloatTensor] = None,
        discrete_observations: Optional[LongTensor] = None,
        image_observations: Optional[FloatTensor] = None,
        continuous_actions: Optional[FloatTensor] = None,
        discrete_actions: Optional[LongTensor] = None,
        rewards: Optional[FloatTensor] = None,
        past_key_values: Optional[Tuple[Tuple[FloatTensor]]] = None,
        attention_mask: Optional[BoolTensor] = None,
        token_type_ids: Optional[LongTensor] = None,
        position_ids: Optional[LongTensor] = None,
        return_loss: bool = True,
        use_cache: Optional[bool] = None,
        output_attentions: Optional[bool] = None,
        output_hidden_states: Optional[bool] = None,
        return_dict: Optional[bool] = None,
        loss_weight: Optional[FloatTensor] = None,
    ) -> GiaOutput:
        return_dict = return_dict if return_dict is not None else self.config.use_return_dict

        # Textual tasks
        if input_ids is not None or pixel_values is not None:
            inputs_embeds, attention_mask = self.embed_textual(input_ids, pixel_values, attention_mask)
        # RL tasks
        elif (
            continuous_observations is not None or discrete_observations is not None or image_observations is not None
        ):
            inputs_embeds, attention_mask = self.embed_rl(
                continuous_observations,
                discrete_observations,
                image_observations,
                continuous_actions,
                discrete_actions,
                rewards,
                attention_mask,
            )
        else:
            raise ValueError("Input not provided.")

        # Pass through transformer
        transformer_outputs = self.transformer(
            past_key_values=past_key_values,
            attention_mask=attention_mask,
            token_type_ids=token_type_ids,
            position_ids=position_ids,
            inputs_embeds=inputs_embeds,
            use_cache=use_cache,
            output_attentions=output_attentions,
            output_hidden_states=output_hidden_states,
            return_dict=return_dict,
        )

        if input_ids is not None or pixel_values is not None:
            return self.output_textual(transformer_outputs, input_ids, attention_mask, return_loss, return_dict)
        else:
            return self.output_rl(
                transformer_outputs,
                continuous_observations,
                discrete_observations,
                image_observations,
                continuous_actions,
                discrete_actions,
                rewards,
                attention_mask,
                return_loss,
                return_dict,
                loss_weight,
            )

    def reset_rl(self):
        self._last_key_values = None
        self.last_discrete_observation = None
        self.last_continuous_observation = None
        self.last_text_observation = None
        self.last_image_observation = None
        self.last_discrete_action = None
        self.last_continuous_action = None
        self.last_reward = None

    @torch.no_grad()
    def get_next_action(
        self,
        processor: GiaProcessor,
<<<<<<< HEAD
        continuous_observation: Optional[List[float]] = None,
        discrete_observation: Optional[List[int]] = None,
        text_observation: Optional[str] = None,
        image_observation: Optional[np.ndarray] = None,
        action_space: Union[spaces.Box, spaces.Discrete] = None,
        reward: Optional[float] = None,
=======
        continuous_observations: Optional[List[float]] = None,
        discrete_observations: Optional[List[int]] = None,
        text_observations: Optional[str] = None,
        image_observations: Optional[np.ndarray] = None,
        action_space: Union[spaces.Box, spaces.Discrete] = None,
        rewards: Optional[float] = None,
>>>>>>> fd6913f8
        deterministic: bool = False,
    ):
        # Get the maximum sequence length
        max_length = self.config.max_position_embeddings // 2

        # Convert everything to lists
        def to_list(x):
            return x.tolist() if isinstance(x, np.ndarray) else x

        continuous_observation = to_list(continuous_observation)
        discrete_observation = to_list(discrete_observation)

        # Add a fake action to the end of the sequence
        if isinstance(action_space, spaces.Box):
            fake_continuous_action = [0.0 for _ in range(action_space.shape[0])]
            fake_discrete_action = None
        elif isinstance(action_space, spaces.Discrete):
<<<<<<< HEAD
            fake_continuous_action = None
            fake_discrete_action = 0

        continuous_observations = [continuous_observation] if continuous_observation is not None else None
        discrete_observations = [discrete_observation] if discrete_observation is not None else None
        text_observations = [text_observation] if text_observation is not None else None
        image_observations = [image_observation] if image_observation is not None else None
        continuous_actions = [fake_continuous_action] if fake_continuous_action is not None else None
        discrete_actions = [fake_discrete_action] if fake_discrete_action is not None else None
        rewards = [reward] if reward is not None else [0.0]

        if self._last_key_values is not None:
            assert reward is not None  # rewards must be provided, except for the first step
=======
            fake_continuous_actions = None
            fake_discrete_actions = 0

        continuous_observations = [continuous_observations] if continuous_observations is not None else None
        discrete_observations = [discrete_observations] if discrete_observations is not None else None
        text_observations = [text_observations] if text_observations is not None else None
        image_observations = [image_observations] if image_observations is not None else None
        continuous_actions = [fake_continuous_actions] if fake_continuous_actions is not None else None
        discrete_actions = [fake_discrete_actions] if fake_discrete_actions is not None else None

        if self._last_key_values is not None:
            assert rewards is not None  # rewards must be provided, except for the first step
>>>>>>> fd6913f8
            # We concatenate the last observation with the current one
            continuous_observations = (
                [self.last_continuous_observation] + continuous_observations
                if continuous_observations is not None
                else None
            )
            discrete_observations = (
                [self.last_discrete_observation] + discrete_observations if discrete_observations is not None else None
            )
            text_observations = (
                [self.last_text_observation] + text_observations if text_observations is not None else None
            )
            image_observations = (
                [self.last_image_observation] + image_observations if image_observations is not None else None
            )
            continuous_actions = (
                [self.last_continuous_action] + continuous_actions if continuous_actions is not None else None
            )
            discrete_actions = [self.last_discrete_action] + discrete_actions if discrete_actions is not None else None
            rewards = [self.last_reward] + [rewards]
        else:
            assert rewards is None  # rewards must not be provided for the first step
            rewards = [0.0]

        # Store the last observation
        self.last_continuous_observation = continuous_observations[-1] if continuous_observations is not None else None
        self.last_discrete_observation = discrete_observations[-1] if discrete_observations is not None else None
        self.last_text_observation = text_observations[-1] if text_observations is not None else None
        self.last_image_observation = image_observations[-1] if image_observations is not None else None
        self.last_reward = rewards[-1]

        # Add the batch dimension
        continuous_observations = [continuous_observations] if continuous_observations is not None else None
        discrete_observations = [discrete_observations] if discrete_observations is not None else None
        text_observations = [text_observations] if text_observations is not None else None
        image_observations = [image_observations] if image_observations is not None else None
        continuous_actions = [continuous_actions] if continuous_actions is not None else None
        discrete_actions = [discrete_actions] if discrete_actions is not None else None
        rewards = [rewards]

        # Process the inputs
        processed = processor(
            continuous_observations=continuous_observations,
            discrete_observations=discrete_observations,
            text_observations=text_observations,
            image_observations=image_observations,
            continuous_actions=continuous_actions,
            discrete_actions=discrete_actions,
            rewards=rewards,
            truncation=True,
            truncation_side="left",
            max_length=max_length,
            return_tensors="pt",
        )
        processed.to(self.device)

        # Forward pass
        outputs = self(**processed, past_key_values=self._last_key_values, return_loss=False)

        # Truncate the past key-values
        self._last_key_values = tuple(
            tuple(pkv[:, :, -self.config.max_position_embeddings + 2 :] for pkv in pkvs)
            for pkvs in outputs.past_key_values
        )
        # Store the last key values
        # We remove the last two values, as the inputs are [s_0, 0], [s_0, a_0, s_1, 0], [s_1, a_1, s_2, 0], ...
        self._last_key_values = tuple(tuple(pkv[:, :, :-2] for pkv in pkvs) for pkvs in self._last_key_values)

        # Return the predicted action
        if continuous_actions is not None:
            self.last_continuous_action = outputs.pred_actions[0, -1].cpu().tolist()
            return self.last_continuous_action
        elif discrete_actions is not None:
            logits = outputs.pred_actions[0, -1, : action_space.n]
            if deterministic:
                self.last_discrete_action = logits.argmax().cpu().item()
            else:  # sample
                self.last_discrete_action = torch.multinomial(logits.softmax(dim=-1), num_samples=1)[0].item()
            return self.last_discrete_action

    # Allows to use .generate()
    def prepare_inputs_for_generation(self, input_ids, pixel_values=None, past_key_values=None, **kwargs):
        # only last token for inputs_ids if past is defined in kwargs
        if past_key_values is not None:
            pixel_values = None
            input_ids = input_ids[:, -1].unsqueeze(-1)

        model_inputs = {
            "input_ids": input_ids,
            "pixel_values": pixel_values,
            "past_key_values": past_key_values,
            "use_cache": kwargs.get("use_cache"),
        }

        return model_inputs


GiaModel.register_for_auto_class("AutoModelForCausalLM")<|MERGE_RESOLUTION|>--- conflicted
+++ resolved
@@ -684,21 +684,12 @@
     def get_next_action(
         self,
         processor: GiaProcessor,
-<<<<<<< HEAD
         continuous_observation: Optional[List[float]] = None,
         discrete_observation: Optional[List[int]] = None,
         text_observation: Optional[str] = None,
         image_observation: Optional[np.ndarray] = None,
         action_space: Union[spaces.Box, spaces.Discrete] = None,
         reward: Optional[float] = None,
-=======
-        continuous_observations: Optional[List[float]] = None,
-        discrete_observations: Optional[List[int]] = None,
-        text_observations: Optional[str] = None,
-        image_observations: Optional[np.ndarray] = None,
-        action_space: Union[spaces.Box, spaces.Discrete] = None,
-        rewards: Optional[float] = None,
->>>>>>> fd6913f8
         deterministic: bool = False,
     ):
         # Get the maximum sequence length
@@ -716,7 +707,7 @@
             fake_continuous_action = [0.0 for _ in range(action_space.shape[0])]
             fake_discrete_action = None
         elif isinstance(action_space, spaces.Discrete):
-<<<<<<< HEAD
+
             fake_continuous_action = None
             fake_discrete_action = 0
 
@@ -730,20 +721,6 @@
 
         if self._last_key_values is not None:
             assert reward is not None  # rewards must be provided, except for the first step
-=======
-            fake_continuous_actions = None
-            fake_discrete_actions = 0
-
-        continuous_observations = [continuous_observations] if continuous_observations is not None else None
-        discrete_observations = [discrete_observations] if discrete_observations is not None else None
-        text_observations = [text_observations] if text_observations is not None else None
-        image_observations = [image_observations] if image_observations is not None else None
-        continuous_actions = [fake_continuous_actions] if fake_continuous_actions is not None else None
-        discrete_actions = [fake_discrete_actions] if fake_discrete_actions is not None else None
-
-        if self._last_key_values is not None:
-            assert rewards is not None  # rewards must be provided, except for the first step
->>>>>>> fd6913f8
             # We concatenate the last observation with the current one
             continuous_observations = (
                 [self.last_continuous_observation] + continuous_observations
