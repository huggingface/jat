--- conflicted
+++ resolved
@@ -4,11 +4,7 @@
 import sys
 from dataclasses import dataclass, field
 from pathlib import Path
-<<<<<<< HEAD
-from typing import List, Optional, Union
-=======
 from typing import Optional
->>>>>>> 89fc6b0b
 
 from transformers import HfArgumentParser
 
@@ -19,45 +15,6 @@
     Arguments related to the dataset.
     """
 
-<<<<<<< HEAD
-    task_names: Union[str, List[str]] = field(
-        default="all",
-        metadata={
-            "help": "Name or list of names of the tasks to load. See the available tasks in "
-            "https://huggingface.co/datasets/gia-project/gia-dataset. If 'all', load all the tasks. Defaults to 'all'."
-        },
-    )
-    seq_len: int = field(default=1024, metadata={"help": "The length (number of tokens) of a sequence."})
-    p_prompt: float = field(
-        default=0.25, metadata={"help": "The probability of including a prompt at the beginning of a sequence."}
-    )
-    p_end: float = field(
-        default=0.5, metadata={"help": "The probability of taking a prompt from the end of an episode."}
-    )
-    patch_size: int = field(
-        default=16, metadata={"help": "The size of the patches to extract from image observations."}
-    )
-    mu: float = field(
-        default=100, metadata={"help": "The μ parameter for the μ-law companding of continuous observations."}
-    )
-    M: float = field(
-        default=256, metadata={"help": "The M parameter for the μ-law companding of continuous observations."}
-    )
-    nb_bins: int = field(
-        default=1024, metadata={"help": "The number of bins for the discretization of continuous observations."}
-    )
-    token_shift: int = field(
-        default=32_000, metadata={"help": "The token shift for continuous and discrete observations."}
-    )
-    use_separator: bool = field(
-        default=True, metadata={"help": "Whether to include a separator token between observations and actions."}
-    )
-    load_from_cache: Optional[bool] = field(
-        default=True, metadata={"help": "Whether to load the dataset from the cache files."}
-    )
-    shuffle: bool = field(default=True, metadata={"help": "Whether to shuffle the dataset. Defaults to True."})
-    batch_size: int = field(default=8, metadata={"help": "The batch size."})
-=======
     task_names: str = field(
         default="all",
         metadata={
@@ -95,7 +52,6 @@
     load_from_cache: Optional[bool] = field(
         default=True, metadata={"help": "Whether to load the dataset from the cache files."}
     )
->>>>>>> 89fc6b0b
 
 
 @dataclass
@@ -105,38 +61,6 @@
     """
 
     model_name: str = field(default="EleutherAI/gpt-neo-125M", metadata={"help": "The name of the model"})
-<<<<<<< HEAD
-    use_pretrained: bool = field(default=True, metadata={"help": "Whether to use a pretrained model or not."})
-    text_vocab_size: int = field(default=32_000, metadata={"help": "The size of the model vocabulary for text."})
-    nb_bins: int = field(
-        default=1024, metadata={"help": "The number of bins for the discretization of continuous observations."}
-    )
-    seq_len: int = field(default=1024, metadata={"help": "The length (number of tokens) of a sequence."})
-    max_nb_observation_tokens: int = field(
-        default=512, metadata={"help": "The maximum number of tokens for one observation."}
-    )
-    use_separator: bool = field(
-        default=True, metadata={"help": "Whether to include a separator token between observations and actions."}
-    )
-    patch_size: int = field(
-        default=16, metadata={"help": "The size of the patches to extract from image observations."}
-    )
-    image_vocab_size: int = field(
-        default=128,
-        metadata={
-            "help": "The size of the model vocabulary for images. The maximum size for "
-            "an image is therefore patch_size*image_vocab_size."
-        },
-    )
-    num_res_channels: int = field(
-        default=256, metadata={"help": "The number of residual channels in the image patch encoder."}
-    )
-    num_groups: int = field(
-        default=32, metadata={"help": "The number of groups for the group normalization in the image patch encoder."}
-    )
-    embed_dim: int = field(
-        default=-1, metadata={"help": "The embedding dimension. If -1, it is set to the model size."}
-=======
     use_pretrained: bool = field(default=False, metadata={"help": "Whether to use a pretrained model or not."})
     embed_dim: int = field(default=768, metadata={"help": "The embedding dimension."})
     seq_len: int = field(default=1024, metadata={"help": "The length (number of tokens) of a sequence."})
@@ -165,7 +89,6 @@
     )
     num_groups: int = field(
         default=32, metadata={"help": "The number of groups for the group normalization in the image patch encoder."}
->>>>>>> 89fc6b0b
     )
 
 
@@ -175,11 +98,8 @@
     Arguments related to training and evaluation.
     """
 
-<<<<<<< HEAD
-=======
     base_dir = "./runs/"
 
->>>>>>> 89fc6b0b
     model_ckpt: str = field(default="", metadata={"help": "Model name or path of model to be trained."})
     save_dir: str = field(
         default="",
@@ -188,14 +108,9 @@
             "be set to ./runs/run_{highest_run_index + 1}."
         },
     )
-<<<<<<< HEAD
-    weight_decay: float = field(default=0.1, metadata={"help": "Value of weight decay."})
-    learning_rate: float = field(default=2e-4, metadata={"help": "Learning rate fo training."})
-=======
     max_train_steps: int = field(default=50_000, metadata={"help": "Maximum number of training steps."})
     learning_rate: float = field(default=2e-4, metadata={"help": "Learning rate fo training."})
     weight_decay: float = field(default=0.1, metadata={"help": "Value of weight decay."})
->>>>>>> 89fc6b0b
     lr_scheduler_type: str = field(default="cosine", metadata={"help": "Learning rate scheduler type."})
     num_warmup_steps: int = field(
         default=750,
@@ -208,32 +123,11 @@
     gradient_checkpointing: bool = field(
         default=False, metadata={"help": "Use gradient checkpointing to reduce memory footprint."}
     )
-<<<<<<< HEAD
-    max_train_steps: int = field(default=50_000, metadata={"help": "Maximum number of training steps."})
-=======
->>>>>>> 89fc6b0b
     seed: int = field(default=1, metadata={"help": "Training seed."})
     save_checkpoint_steps: int = field(
         default=1024,
         metadata={"help": "Interval to save checkpoints. Measured as number of forward passes not training steps."},
     )
-<<<<<<< HEAD
-    resume_from_checkpoint: str = field(
-        default=None, metadata={"help": "States path if the training should continue from a checkpoint folder."}
-    )
-
-    def __post_init__(self):
-        if self.save_dir == "":
-            base_dir = "./runs/"
-            # Create the base directory if it doesn't exist
-            os.makedirs(base_dir, exist_ok=True)
-            existing_run_dirs = [d.name for d in Path(base_dir).iterdir() if d.is_dir()]
-            run_indices = [
-                int(match.group(1)) for run_dir in existing_run_dirs if (match := re.match(r"run_(\d+)", run_dir))
-            ]
-            highest_idx = max(run_indices, default=0)
-            self.save_dir = f"{base_dir}run_{highest_idx + 1}"
-=======
     resume_from_checkpoint: str = field(  # FIXME:
         default=None, metadata={"help": "States path if the training should continue from a checkpoint folder."}
     )
@@ -257,7 +151,6 @@
             self.save_dir = self._generate_save_dir()
         if isinstance(self.task_names, str):
             self.task_names = self.task_names.split(",")
->>>>>>> 89fc6b0b
 
 
 @dataclass
