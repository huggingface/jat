import json
import os
import sys
from dataclasses import dataclass, field
from pathlib import Path
from typing import List, Optional

from transformers import HfArgumentParser, TrainingArguments

from gia.datasets import get_task_name_list


@dataclass
class DatasetArguments:
    """
    Arguments related to the dataset.
    """

    task_names: str = field(
        default="all",
        metadata={
            "help": (
                "Comma-separated list of tasks (or prefixes, e.g. 'mujuco') to load."
                "See the available tasks in https://huggingface.co/datasets/gia-project/gia-dataset. "
                "If 'all', load all the tasks. Defaults to 'all'."
            )
        },
    )
<<<<<<< HEAD
    text_tokenizer_name: str = field(
        default="albert-base-v2",
        metadata={"help": "The name of the tokenizer to use for text observations."},
=======
    train_split: str = field(
        default="train",
        metadata={"help": ("The train split, defaults to 'train', select a subset with train[:100] or ...")},
    )
    test_split: str = field(
        default="test",
        metadata={"help": ("The test split, defaults to 'test', select a subset with test[:100] or ...")},
>>>>>>> 0bea5b50
    )
    use_separator: bool = field(
        default=True, metadata={"help": "Whether to include a separator token between observations and actions."}
    )
    p_prompt: float = field(
        default=0.25, metadata={"help": "The probability of including a prompt at the beginning of a sequence."}
    )
    p_end: float = field(
        default=0.5, metadata={"help": "The probability of taking a prompt from the end of an episode."}
    )
    min_prompt_len: int = field(default=10, metadata={"help": "The minimum length of a prompt (in tokens)."})
    max_prompt_len: int = field(
        default=1024, metadata={"help": "The maximum length of a prompt (in tokens)."}
    )  # Ideally, this should Optional[int], and set to to seq_len if None.
    patch_size: int = field(
        default=16, metadata={"help": "The size of the patches to extract from image observations."}
    )
    mu: float = field(
        default=100, metadata={"help": "The μ parameter for the μ-law companding of continuous observations."}
    )
    M: float = field(
        default=256, metadata={"help": "The M parameter for the μ-law companding of continuous observations."}
    )
    nb_bins: int = field(
        default=1024, metadata={"help": "The number of bins for the discretization of continuous observations."}
    )
    overwrite_cache: bool = field(
        default=False, metadata={"help": "Overwrite the cached training and evaluation sets"}
    )
    preprocessing_num_workers: Optional[int] = field(
        default=None,
        metadata={"help": "The number of processes to use for the preprocessing."},
    )
    pad_to_max_length: bool = field(
        default=False,
        metadata={
            "help": (
                "Whether to pad all samples to model maximum sentence length. "
                "If False, will pad the samples dynamically when batching to the maximum length in the batch. More "
                "efficient on GPU but very bad for TPU."
            )
        },
    )
    max_train_samples: Optional[int] = field(
        default=None,
        metadata={
            "help": (
                "For debugging purposes or quicker training, truncate the number of training examples to this "
                "value if set."
            )
        },
    )
    max_eval_samples: Optional[int] = field(
        default=None,
        metadata={
            "help": (
                "For debugging purposes or quicker training, truncate the number of evaluation examples to this "
                "value if set."
            )
        },
    )
    mask_loss_modalities: str = field(
        default="default",
        metadata={
            "help": (
                "The modalities to mask for the loss computation. Defaults to all modalities except text and actions."
                "Specify as a comma-separated list of modalities. For example, "
                "'continuous_observations,discrete_actions' will only mask the continuous observations and discrete "
                "actions."
            )
        },
    )
    local_positions_groups: str = field(
        default="default",
        metadata={
            "help": (
                "The groups of modalities for which to add local positions. Defaults to a single group containing all "
                "observations modalities (text, images, discrete and continuous observations)."
                "Specify as a comma-separated list of groups. For example, "
                "'text_observations,image_observations' will add local positions to only text and image observations."
            )
        },
    )


@dataclass
class ModelArguments:
    """
    Arguments pertaining to which model/config/tokenizer we are going to trained from.
    """

    model_name_or_path: str = field(
        default="gia-project/gia-1.27b",
        metadata={"help": "Path to pretrained model or model identifier from huggingface.co/models"},
    )
    config_name: Optional[str] = field(
        default=None, metadata={"help": "Pretrained config name or path if not the same as model_name"}
    )
    cache_dir: Optional[str] = field(
        default=None, metadata={"help": "Where do you want to store the pretrained models downloaded from the Hub"}
    )
    model_revision: str = field(
        default="main",
        metadata={"help": "The specific model version to use (can be a branch name, tag name or commit id)."},
    )
    use_auth_token: bool = field(
        default=False,
        metadata={
            "help": (
                "Will use the token generated when running `huggingface-cli login` (necessary to use this script "
                "with private models)."
            )
        },
    )


@dataclass
class EvalArguments:
    n_episodes: int = field(default=10, metadata={"help": "The number of eval episodes to perform"})
    max_eval_steps: int = field(
        default=-1,
        metadata={
            "help": "The number of test batches to evaluate. If -1 (default), the full test set will be evaluated."
        },
    )
    eval_checkpoints: Optional[str] = field(
        default=None,
        metadata={"help": ("Comma-separated list of checkpointsto load and evaluate")},
    )
    auto_eval: bool = field(
        default=True, metadata={"help": "Whether to launch eval jobs while training on the cluster"}
    )


@dataclass
class WandBArguments:
    wandb_enabled: bool = field(
        default=True,
        metadata={"help": ("Whether to enable or disable WandB.")},
    )
    wandb_tags: Optional[List[str]] = field(
        default=None,
        metadata={"help": ("Tags to group and filter runs on Weights and Biases.")},
    )
    wandb_project: Optional[str] = field(
        default="gia",
        metadata={"help": ("The project to store runs under.")},
    )
    wandb_entity: Optional[str] = field(
        default="gia",
        metadata={"help": ("The entity to store runs under.")},
    )
    wandb_run_group: Optional[str] = field(
        default="tr_00_some-descriptor",
        metadata={"help": ("Group multiple runs under this group name.")},
    )
    wandb_run_id: Optional[str] = field(
        default=None,
        metadata={
            "help": (
                "Set this to a globally unique string (per project) corresponding to a single run of your script."
            )
        },
    )


@dataclass
class Arguments(DatasetArguments, ModelArguments, EvalArguments, WandBArguments, TrainingArguments):
    def save(self) -> None:
        os.makedirs(self.output_dir, exist_ok=True)
        out_path = Path(self.output_dir) / "args.json"
        with open(out_path, "w") as outfile:
            json.dump(self.__dict__, outfile, indent=2)

    @classmethod
    def load(cls, load_dir: str) -> "Arguments":
        in_path = Path(load_dir) / "args.json"
        with open(in_path, "r") as infile:
            loaded_args = json.load(infile)
        return cls(**loaded_args)

    def __post_init__(self):
        super().__post_init__()
        # We could have the following in Dataset args and call another super post init ?
        self.task_names = get_task_name_list(self.task_names)
        if "," in self.mask_loss_modalities:
            self.mask_loss_modalities = self.mask_loss_modalities.split(",")
        if "," in self.local_positions_groups:
            self.local_positions_groups = self.local_positions_groups.split(",")
        if self.max_prompt_len is None:
            self.max_prompt_len = self.seq_len
        if self.eval_checkpoints is not None:
            if "," in self.eval_checkpoints:
                self.eval_checkpoints = self.eval_checkpoints.split(",")
            else:
                self.eval_checkpoints = [self.eval_checkpoints]

        if self.wandb_enabled:
            # skip  Trainrt wandb init
            os.environ["WANDB_ENTITY"] = self.wandb_entity
            os.environ["WANDB_PROJECT"] = self.wandb_project
            os.environ["WANDB_RUN_GROUP"] = self.wandb_run_group
            if self.wandb_run_id is not None:
                os.environ["WANDB_RUN_ID"] = self.wandb_run_id
            if self.wandb_tags is not None:
                os.environ["WANDB_TAGS"] = ",".join(tag for tag in self.wandb_tags)

    @staticmethod
    def parse_args() -> "Arguments":
        parser = HfArgumentParser(Arguments)
        if len(sys.argv) == 2 and sys.argv[1].endswith(".yaml"):
            # If we pass only one argument to the script and it's the path to a YAML file,
            # let's parse it to get our arguments.
            # [0] because we only have one group of args
            args = parser.parse_yaml_file(os.path.abspath(sys.argv[1]))[0]
        else:
            args = parser.parse_args_into_dataclasses()[0]

        return args


if __name__ == "__main__":
    args = Arguments.parse_args()
    Arguments.save(args)<|MERGE_RESOLUTION|>--- conflicted
+++ resolved
@@ -26,11 +26,10 @@
             )
         },
     )
-<<<<<<< HEAD
     text_tokenizer_name: str = field(
         default="albert-base-v2",
         metadata={"help": "The name of the tokenizer to use for text observations."},
-=======
+    )
     train_split: str = field(
         default="train",
         metadata={"help": ("The train split, defaults to 'train', select a subset with train[:100] or ...")},
@@ -38,7 +37,6 @@
     test_split: str = field(
         default="test",
         metadata={"help": ("The test split, defaults to 'test', select a subset with test[:100] or ...")},
->>>>>>> 0bea5b50
     )
     use_separator: bool = field(
         default=True, metadata={"help": "Whether to include a separator token between observations and actions."}
