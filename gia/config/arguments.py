--- conflicted
+++ resolved
@@ -2,12 +2,8 @@
 import os
 import sys
 from dataclasses import dataclass, field
-<<<<<<< HEAD
 from typing import List, Optional, Union
-=======
 from pathlib import Path
-from typing import List, Optional
->>>>>>> f7ae7efd
 
 from transformers import HfArgumentParser
 
