--- conflicted
+++ resolved
@@ -27,11 +27,7 @@
 
 
     Args:
-<<<<<<< HEAD
-        vocab_size (`int`, *optional*, defaults to 30_021):
-=======
         vocab_size (`int`, *optional*, defaults to 31_025):
->>>>>>> 8105bd8e
             Vocabulary size of the GPT Neo model. Defines the number of different tokens that can be represented by
             the [`inputs_ids`] passed when calling [`GiaModel`].
         seq_len (`int`, *optional*, defaults to 2048):
@@ -76,13 +72,8 @@
 
     def __init__(
         self,
-<<<<<<< HEAD
-        vocab_size: int = 30_021,
+        vocab_size: int = 31_025,
         seq_len: int = 1024,
-=======
-        vocab_size: int = 31_025,
-        seq_len: int = 2048,
->>>>>>> 8105bd8e
         patch_size: int = 16,
         image_vocab_size: int = 128,
         num_groups: int = 32,
