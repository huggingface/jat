""" GIA Config model configuration"""

import copy
from typing import Optional

<<<<<<< HEAD
from transformers import AutoConfig, GPTNeoConfig
=======
from transformers import AutoConfig
from transformers.configuration_utils import PretrainedConfig

from gia.config.arguments import Arguments

from ..utils import logger
>>>>>>> adc6c564


GIA_PRETRAINED_CONFIG_ARCHIVE_MAP = {
    "gia-project/gia-80m": "https://huggingface.co/gia-project/gia-80m/blob/main/config.json",
    "gia-project/gia-387m": "https://huggingface.co/gia-project/gia-387m/blob/main/config.json",
    "gia-project/gia-1.27b": "https://huggingface.co/gia-project/gia-1.27b/blob/main/config.json",
}


class GiaConfig(GPTNeoConfig):
    r"""
    This is the configuration class to store the configuration of a [`GiaModel`]. It is used to instantiate an
    GIA model according to the specified arguments, defining the model architecture. Instantiating a configuration
    with the defaults will yield a similar configuration to that of the GIA
    [gia-project/gia](https://huggingface.co/gia-project/gia) architecture.

    Configuration objects inherit from [`PretrainedConfig`] and can be used to control the model outputs. Read the
    documentation from [`PretrainedConfig`] for more information.


    Args:
        seq_len (`int`, *optional*, defaults to 2048):
            The length (number of tokens) of a sequence.
        patch_size (`int`, *optional*, defaults to 16):
            Size of the patches to extract from image observations.
        image_vocab_size (`int`, *optional*, defaults to 128):
            Vocabulary size for the patch position encodings.
        num_groups (`int`, *optional*, defaults to 32):
            Number of groups for the Residual Attention Block.
        num_res_channels (`int`, *optional*, defaults to 256):
            Number of residual channels for the Residual Attention Block.
        text_vocab_size (`int`, *optional*, defaults to 30_000):
            Vocabulary size for the text tokens.
        nb_bins (`int`, *optional*, defaults to 1024):
            Number of bins for the discretization of continuous values.
        max_local_position (`int`, *optional*, defaults to 512):
            Maximum number of local positions to encode.
        use_separator (`bool`, *optional*, defaults to True):
            Whether to include a separator token between observations and actions.
        hidden_size (`int`, *optional*, defaults to 2048):
            Dimensionality of the encoder layers and the pooler layer.
        num_layers (`int`, *optional*, defaults to 24):
            Number of hidden layers in the Transformer encoder.
        num_heads (`int`, *optional*, defaults to 16):
            Number of attention heads for each attention layer in the Transformer encoder.
        intermediate_size (`int`, *optional*, defaults to None):
            Dimensionality of the "intermediate" (i.e., feed-forward) layer in the Transformer encoder. If None,
            `intermediate_size = 4 * hidden_size`.
        activation_function (`str` or `function`, *optional*, defaults to `"gelu_new"`):
            The non-linear activation function (function or string) in the encoder and pooler. If string, `"gelu"`,
            `"relu"`, `"selu"` and `"gelu_new"` are supported.
        resid_dropout (`float`, *optional*, defaults to 0.0):
            Residual dropout used in the attention pattern.
        embed_dropout (`float`, *optional*, defaults to 0.0):
            The dropout probabilitiy for all fully connected layers in the embeddings, encoder, and pooler.
        attention_dropout (`float`, *optional*, defaults to 0.0):
            The dropout ratio for the attention probabilities.
        layer_norm_epsilon (`float`, *optional*, defaults to 1e-5):
            The epsilon used by the layer normalization layers.
        initializer_range (`float`, *optional*, defaults to 0.02):
            The standard deviation of the truncated_normal_initializer for initializing all weight matrices.
        use_cache (`bool`, *optional*, defaults to `True`):
            Whether or not the model should return the last key/values attentions (not used by all models). Only
            relevant if `config.is_decoder=True`.
    """
    model_type = "gia"

    def __init__(
        self,
        seq_len: int = 2048,
        patch_size: int = 16,
        image_vocab_size: int = 128,
        num_groups: int = 32,
        num_res_channels: int = 32,
        text_vocab_size: int = 30_000,
        nb_bins: int = 1024,
        max_local_position: int = 512,
        use_separator: bool = True,
        hidden_size: int = 2048,
        num_layers: int = 24,
        num_heads: int = 16,
        intermediate_size: Optional[int] = None,
        activation_function: str = "gelu_new",
        resid_dropout: float = 0.0,
        embed_dropout: float = 0.0,
        attention_dropout: float = 0.0,
        layer_norm_epsilon: float = 0.00001,
        initializer_range: float = 0.02,
        use_cache: bool = True,
        **kwargs,
    ):
        self.patch_size = patch_size
        self.image_vocab_size = image_vocab_size
        self.num_groups = num_groups
        self.num_res_channels = num_res_channels
        self.text_vocab_size = text_vocab_size
        self.nb_bins = nb_bins
        self.max_local_position = max_local_position
        self.use_separator = use_separator

        if self.use_separator:
            vocab_size = self.text_vocab_size + self.nb_bins + 1
        else:
            vocab_size = self.text_vocab_size + self.nb_bins

        super().__init__(
            vocab_size=vocab_size,
            max_position_embeddings=seq_len,  # renamed from max_position_embeddings
            hidden_size=hidden_size,
            num_layers=num_layers,
            attention_types=[[["global"], num_layers]],
            num_heads=num_heads,
            intermediate_size=intermediate_size,
            window_size=seq_len,  # we want to attend to all tokens
            activation_function=activation_function,
            resid_dropout=resid_dropout,
            embed_dropout=embed_dropout,
            attention_dropout=attention_dropout,
            layer_norm_epsilon=layer_norm_epsilon,
            initializer_range=initializer_range,
            use_cache=use_cache,
            **kwargs,
        )

    @property
    def seq_len(self):
        return self.max_position_embeddings

    @seq_len.setter
    def seq_len(self, value):
        self.max_position_embeddings = value

    @property
    def vocab_size(self):
        if self.use_separator:
            return self.text_vocab_size + self.nb_bins + 1
        else:
            return self.text_vocab_size + self.nb_bins

    @vocab_size.setter
    def vocab_size(self, value):
        if value != self.vocab_size:
            raise ValueError(
                "vocab_size is a derived attribute that is the sum of text_vocab_size and nb_bins, plus one if using "
                "a separator token. It cannot be set directly. Please set text_vocab_size, nb_bins, and use_separator "
                "instead."
            )

    def to_dict(self):
        """
        Serializes this instance to a Python dictionary. Override the default [`~PretrainedConfig.to_dict`].

        Returns:
            `Dict[str, any]`: Dictionary of all the attributes that make up this configuration instance,
        """
        output = copy.deepcopy(self.__dict__)
        output.pop("attention_types")
        output.pop("max_position_embeddings")
        output.pop("window_size")
        output["model_type"] = self.__class__.model_type
        return output

<<<<<<< HEAD

AutoConfig.register("gia", GiaConfig)
=======
    @staticmethod
    def from_args(args: Arguments) -> "GiaConfig":
        config = GiaConfig.from_pretrained("gia-project/gia")
        config.patch_size = args.patch_size
        config.nb_bins = args.nb_bins
        config.use_separator = args.use_separator
        # TODO add other args
        return config
>>>>>>> adc6c564
<|MERGE_RESOLUTION|>--- conflicted
+++ resolved
@@ -3,16 +3,12 @@
 import copy
 from typing import Optional
 
-<<<<<<< HEAD
 from transformers import AutoConfig, GPTNeoConfig
-=======
-from transformers import AutoConfig
 from transformers.configuration_utils import PretrainedConfig
 
 from gia.config.arguments import Arguments
 
 from ..utils import logger
->>>>>>> adc6c564
 
 
 GIA_PRETRAINED_CONFIG_ARCHIVE_MAP = {
@@ -175,10 +171,6 @@
         output["model_type"] = self.__class__.model_type
         return output
 
-<<<<<<< HEAD
-
-AutoConfig.register("gia", GiaConfig)
-=======
     @staticmethod
     def from_args(args: Arguments) -> "GiaConfig":
         config = GiaConfig.from_pretrained("gia-project/gia")
@@ -187,4 +179,6 @@
         config.use_separator = args.use_separator
         # TODO add other args
         return config
->>>>>>> adc6c564
+
+
+AutoConfig.register("gia", GiaConfig)
