import random
from typing import Dict, List, Union

<<<<<<< HEAD
import numpy as np
import torch
from datasets import Dataset, get_dataset_config_names
from torch import Tensor
=======
from datasets import Dataset, get_dataset_config_names
>>>>>>> ad729800
import warnings


def get_task_name_list(task_names: Union[str, List[str]]) -> List[str]:
    """
    Get the list of task names from a list of task names or prefixes.

    Args:
        task_names (Union[str, List[str]]): Name or list of names or prefixes of the tasks to load. See the
            available tasks in https://huggingface.co/datasets/gia-project/gia-dataset

    Raises:
        ValueError: If a task name is not found in the dataset.

    Returns:
        List[str]: List of task names.

    Example:
        >>> get_task_name_list(["mujoco", "atari-pong"])
        ['atari-pong', 'mujoco-doublependulum', 'mujoco-pendulum', 'mujoco-hopper', 'mujoco-ant',
         'mujoco-halfcheetah', 'mujoco-walker', 'mujoco-reacher', 'mujoco-swimmer']
    """
    # Convrt to list if needed
    task_names = [task_names] if isinstance(task_names, str) else task_names
    # Get all task names from gia dataset
    all_tasks = set(get_dataset_config_names("gia-project/gia-dataset"))
    # If the task name is a domain, load all the tasks of that domain
    for task_name in task_names:
        if task_name == "all":
            task_names.extend(all_tasks)
            task_names.remove("all")
        elif task_name not in all_tasks:
            # task_name is actaully a prefix
            prefix = task_name
            tasks = [task for task in all_tasks if task.startswith(prefix)]
            if len(tasks) > 0:
                task_names.extend(tasks)
                task_names.remove(task_name)
            else:
                raise ValueError(f"Task {task_name} not found in the dataset.")
    return task_names


def generate_prompts(
    dataset: Dataset, num_prompts: int, p_end: float = 0.1, min_prompt_len: int = 1, max_prompt_len: int = 1024
) -> Dataset:
    """
    Generate prompts from the dataset.

    Args:
        dataset (Dataset): Dataset to generate prompts from.
        num_prompts (int): Number of prompts to generate.
        p_end (float, optional): Probability of generating a prompt from the end of the episode. Defaults to 0.1.
        min_prompt_len (int, optional): Sets the minimum prompt length, defaulting to 1. Beware, if the sampled
            prompt is too short, the output prompt might also fall short of min_prompt_len.
        max_prompt_len (int, optional): Maximum length of the prompt. Defaults to 10.
    """
    ep_lens = [len(ep[next(iter(ep))]) for ep in dataset]
    prompt_ep_idxs = random.choices(range(len(dataset)), k=num_prompts)
    from_ends = random.choices([True, False], k=num_prompts, weights=[p_end, 1 - p_end])
    prompt_lengths = random.choices(
        range(min_prompt_len, max_prompt_len + 1), k=num_prompts
    )  # will be clipped later if necessary
    starts = []
    for ep_idx, from_end, prompt_length in zip(prompt_ep_idxs, from_ends, prompt_lengths):
        max_start = max(0, ep_lens[ep_idx] - prompt_length)
        if from_end:
            starts.append(max_start)
        else:
            starts.append(random.randint(0, max_start))

    prompts_ep = dataset.select(prompt_ep_idxs)

    def dict_slice(x: Dict[str, List], idx: int) -> Dict[str, List]:
        start, length = starts[idx], prompt_lengths[idx]
        return {key: x[key][start : start + length] for key in x}

    prompt_dataset = prompts_ep.map(dict_slice, with_indices=True)
    return prompt_dataset


def needs_prompt(task_name: str) -> bool:
    """
    Check if the task needs prompt. Usually, tasks that need prompt are RL ones.

    Args:
        task_name (str): Name of the task.

    Returns:
        bool: True if the task needs prompt, False otherwise.
    """
    is_atari = task_name.startswith("atari")
<<<<<<< HEAD
    is_conceptual_captions = task_name == "conceptual_captions"
    is_metaworld = task_name.startswith("metaworld")
    is_mujoco = task_name.startswith("mujoco")
    if is_atari or is_metaworld or is_mujoco:
=======
    is_babyai = task_name.startswith("babyai")
    is_conceptual_captions = task_name == "conceptual_captions"
    is_metaworld = task_name.startswith("metaworld")
    is_mujoco = task_name.startswith("mujoco")
    if is_atari or is_babyai or is_metaworld or is_mujoco:
>>>>>>> ad729800
        return True
    elif is_conceptual_captions:
        return False
    else:
<<<<<<< HEAD
        warnings.warn(f"Wether {task_name} needs prompt is unknown.")
=======
        warnings.warn(f"Wether {task_name} needs prompt is unknown. Assuming it does not need prompt.")
        return False
>>>>>>> ad729800


def prompt_dataset(
    dataset: Dataset, p_prompt: float = 0.25, p_end: float = 0.1, min_prompt_len: int = 1, max_prompt_len: int = 1024
) -> Dataset:
    """
    Prompt the dataset.

    Args:
        dataset (Dataset): Dataset to prompt.
        p_prompt (float, optional): Probability of prompting an episode. Defaults to 0.25.
        p_end (float, optional): Probability of prompting from the end of the episode. Defaults to 0.1.
        min_prompt_len (int, optional): Minimum length of the prompt. Defaults to 1.
        max_prompt_len (int, optional): Maximum length of the prompt. Defaults to 1024.

    Returns:
        Dataset: Prompted dataset.
    """
<<<<<<< HEAD

    is_prompted = random.choices([True, False], weights=[p_prompt, 1 - p_prompt], k=len(dataset))
    prompts = generate_prompts(dataset, sum(is_prompted), p_end, min_prompt_len, max_prompt_len)  # [p0, p1, p2, ...]
    prompts_iter = iter(prompts)
    prompts = [next(prompts_iter) if p else None for p in is_prompted]  # [p0, None, None, p1, None, p2, ...]

    def cat_prompt_left(sample, idx):
        if prompts[idx] is not None:
            for key in sample:
                sample[key] = prompts[idx][key] + sample[key]
        return sample

    return dataset.map(cat_prompt_left, with_indices=True)  # concatenate the prompt left of the episode


def maybe_prompt_dataset(
    dataset: Dataset, p_prompt: float = 0.25, p_end: float = 0.1, min_prompt_len: int = 1, max_prompt_len: int = 1024
) -> Dataset:
    """
    First, check if dataset needs to be prompted, then, prompt it if needed.

    Args:
        dataset (Dataset): Dataset to prompt.
        p_prompt (float): Probability of prompting an episode.
        p_end (float): Probability of prompting from the end of the episode.
        min_prompt_len (int): Minimum length of the prompt.
        max_prompt_len (int): Maximum length of the prompt.

    Returns:
        Dataset: Prompted dataset if needed, the original dataset otherwise.
    """
    if needs_prompt(dataset.config_name):
        return prompt_dataset(dataset, p_prompt, p_end, min_prompt_len, max_prompt_len)
    else:
        return dataset


def collate_fn(batch: List[Dict[str, List]]) -> Dict[str, Tensor]:
    """
    Collate function for the dataloader.
=======

    is_prompted = random.choices([True, False], weights=[p_prompt, 1 - p_prompt], k=len(dataset))
    prompts = generate_prompts(dataset, sum(is_prompted), p_end, min_prompt_len, max_prompt_len)  # [p0, p1, p2, ...]
    prompts_iter = iter(prompts)
    prompts = [next(prompts_iter) if p else None for p in is_prompted]  # [p0, None, None, p1, None, p2, ...]

    def cat_prompt_left(sample, idx):
        if prompts[idx] is not None:
            for key in sample:
                sample[key] = prompts[idx][key] + sample[key]
        return sample

    return dataset.map(cat_prompt_left, with_indices=True)  # concatenate the prompt left of the episode


def maybe_prompt_dataset(
    dataset: Dataset, p_prompt: float = 0.25, p_end: float = 0.1, min_prompt_len: int = 1, max_prompt_len: int = 1024
) -> Dataset:
    """
    First, check if dataset needs to be prompted, then, prompt it if needed.
>>>>>>> ad729800

    Args:
        dataset (Dataset): Dataset to prompt.
        p_prompt (float): Probability of prompting an episode.
        p_end (float): Probability of prompting from the end of the episode.
        min_prompt_len (int): Minimum length of the prompt.
        max_prompt_len (int): Maximum length of the prompt.

    Returns:
        Dataset: Prompted dataset if needed, the original dataset otherwise.
    """
    if needs_prompt(dataset.config_name):
        return prompt_dataset(dataset, p_prompt, p_end, min_prompt_len, max_prompt_len)
    else:
        return dataset<|MERGE_RESOLUTION|>--- conflicted
+++ resolved
@@ -1,14 +1,7 @@
 import random
 from typing import Dict, List, Union
 
-<<<<<<< HEAD
-import numpy as np
-import torch
 from datasets import Dataset, get_dataset_config_names
-from torch import Tensor
-=======
-from datasets import Dataset, get_dataset_config_names
->>>>>>> ad729800
 import warnings
 
 
@@ -101,28 +94,17 @@
         bool: True if the task needs prompt, False otherwise.
     """
     is_atari = task_name.startswith("atari")
-<<<<<<< HEAD
-    is_conceptual_captions = task_name == "conceptual_captions"
-    is_metaworld = task_name.startswith("metaworld")
-    is_mujoco = task_name.startswith("mujoco")
-    if is_atari or is_metaworld or is_mujoco:
-=======
     is_babyai = task_name.startswith("babyai")
     is_conceptual_captions = task_name == "conceptual_captions"
     is_metaworld = task_name.startswith("metaworld")
     is_mujoco = task_name.startswith("mujoco")
     if is_atari or is_babyai or is_metaworld or is_mujoco:
->>>>>>> ad729800
         return True
     elif is_conceptual_captions:
         return False
     else:
-<<<<<<< HEAD
-        warnings.warn(f"Wether {task_name} needs prompt is unknown.")
-=======
         warnings.warn(f"Wether {task_name} needs prompt is unknown. Assuming it does not need prompt.")
         return False
->>>>>>> ad729800
 
 
 def prompt_dataset(
@@ -141,7 +123,6 @@
     Returns:
         Dataset: Prompted dataset.
     """
-<<<<<<< HEAD
 
     is_prompted = random.choices([True, False], weights=[p_prompt, 1 - p_prompt], k=len(dataset))
     prompts = generate_prompts(dataset, sum(is_prompted), p_end, min_prompt_len, max_prompt_len)  # [p0, p1, p2, ...]
@@ -176,46 +157,4 @@
     if needs_prompt(dataset.config_name):
         return prompt_dataset(dataset, p_prompt, p_end, min_prompt_len, max_prompt_len)
     else:
-        return dataset
-
-
-def collate_fn(batch: List[Dict[str, List]]) -> Dict[str, Tensor]:
-    """
-    Collate function for the dataloader.
-=======
-
-    is_prompted = random.choices([True, False], weights=[p_prompt, 1 - p_prompt], k=len(dataset))
-    prompts = generate_prompts(dataset, sum(is_prompted), p_end, min_prompt_len, max_prompt_len)  # [p0, p1, p2, ...]
-    prompts_iter = iter(prompts)
-    prompts = [next(prompts_iter) if p else None for p in is_prompted]  # [p0, None, None, p1, None, p2, ...]
-
-    def cat_prompt_left(sample, idx):
-        if prompts[idx] is not None:
-            for key in sample:
-                sample[key] = prompts[idx][key] + sample[key]
-        return sample
-
-    return dataset.map(cat_prompt_left, with_indices=True)  # concatenate the prompt left of the episode
-
-
-def maybe_prompt_dataset(
-    dataset: Dataset, p_prompt: float = 0.25, p_end: float = 0.1, min_prompt_len: int = 1, max_prompt_len: int = 1024
-) -> Dataset:
-    """
-    First, check if dataset needs to be prompted, then, prompt it if needed.
->>>>>>> ad729800
-
-    Args:
-        dataset (Dataset): Dataset to prompt.
-        p_prompt (float): Probability of prompting an episode.
-        p_end (float): Probability of prompting from the end of the episode.
-        min_prompt_len (int): Minimum length of the prompt.
-        max_prompt_len (int): Maximum length of the prompt.
-
-    Returns:
-        Dataset: Prompted dataset if needed, the original dataset otherwise.
-    """
-    if needs_prompt(dataset.config_name):
-        return prompt_dataset(dataset, p_prompt, p_end, min_prompt_len, max_prompt_len)
-    else:
         return dataset