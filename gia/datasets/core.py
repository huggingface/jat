--- conflicted
+++ resolved
@@ -193,10 +193,7 @@
         data_args.mu,
         data_args.M,
         data_args.nb_bins,
-<<<<<<< HEAD
-=======
         config.patch_size,
->>>>>>> 8105bd8e
         data_args.mask_loss_modalities,
         config.seq_len,
         data_args.local_positions_groups,
