import random
from typing import Dict, List, Union

import numpy as np
from datasets import get_dataset_config_names
from torch.utils.data import DataLoader

from gia.config import Arguments
from gia.processor.multimodal_processor import MultimodalProcessor
from gia.utils.utils import cache_decorator

from .dataset_dict import DatasetDict
from .gia_dataset import load_gia_dataset
from .mixed_dataloader import MixedDataLoader


def stack_with_padding(x: List[np.ndarray], padding_value: int = 0, side: str = "left") -> np.ndarray:
    """
    Stack a list of numpy arrays with padding along the first dimension.

    Args:
        x (List[np.ndarray]): A list of numpy arrays to be stacked.
        padding_value (int, optional): The value to use for padding the arrays. Defaults to 0.
        side (str, optional): The side of the arrays to pad. Can be either "left" or "right". Defaults to "left".

    Returns:
        A tuple of two numpy arrays:
        - stacked: The stacked array with padding.
        - mask: A boolean mask indicating which values in the stacked array correspond to original input
            arrays (True) or padding (False).

    Raises:
        AssertionError: If the input arrays have different dimensions except for the first one.
    """
    # Check that all array have the same dimensions except the first one
    assert all(arr.shape[1:] == x[0].shape[1:] for arr in x)

    # Get the shape in the first dimension
    shape = (max(arr.shape[0] for arr in x), *x[0].shape[1:])

    # Initialize the stacked array with padding_value
    stacked = np.full((len(x), *shape), padding_value, dtype=x[0].dtype)
    mask = np.zeros((len(x), *shape), dtype=bool)

    # Fill the stacked array with input arrays
    for idx, arr in enumerate(x):
        if side == "left":
            stacked[idx, : arr.shape[0]] = arr
            mask[idx, : arr.shape[0]] = True
        elif side == "right":
            stacked[idx, -arr.shape[0] :] = arr
            mask[idx, -arr.shape[0] :] = True
        else:
            raise ValueError("Invalid value for 'side' argument. Must be 'left' or 'right'.")

    return stacked, mask


def generate_batch(dataset: Dict[str, np.ndarray], args: Arguments) -> Dict[str, np.ndarray]:
    """
    Generates a batch of sequences from a multimodal dataset by preprocessing and concatenating interactions.
    Optionally includes prompts at the beginning of sequences with a specified probability.

    Args:
        dataset (Dict[str, np.ndarray]): A dictionary containing the dataset with keys for observations and actions.
        seq_len (int, optional): The length of each sequence in the batch. Default is 1024.
        p_prompt (float, optional): The probability of including a prompt at the beginning of a sequence. Default is
            0.25.
        p_end (float, optional): The probability of taking a prompt from the end of an episode. Default is 0.5.
        patch_size (int, optional): The size of image patches for the MultimodalProcessor. Default is 16.
        mu (float, optional): The mu parameter for the MultimodalProcessor. Default is 100.
        M (float, optional): The M parameter for the MultimodalProcessor. Default is 256.
        nb_bins (int, optional): The number of bins for the MultimodalProcessor. Default is 1024.
        token_shift (int, optional): The token shift for the MultimodalProcessor. Default is 32_000.
        use_separator (bool, optional): Whether to include a separator token between interactions. Default is True.

    Returns:
        Dict[str, np.ndarray]: A dictionary containing the preprocessed dataset with keys for observations and actions.
    """
    processor = MultimodalProcessor(args)
    # Preprocess the dataset (tokenize and extract patches)
    observation_keys = [key for key in dataset.keys() if key.endswith("observations")]
    action_keys = [key for key in dataset.keys() if key.endswith("actions")]  # should be only one
    dataset.update(processor({key: dataset[key] for key in observation_keys + action_keys}))

    # Add loss mask: m = True if the token at index l is either from text or
    # from the logged action of an agent, and 0 otherwise
    for key in observation_keys + action_keys:
        shape = dataset[key].shape[:2]  # (batch_size, seq_len)
        if key.startswith("text") or key.endswith("actions"):
            dataset[f"{key}_loss_mask"] = np.ones(shape, dtype=bool)
        else:
            dataset[f"{key}_loss_mask"] = np.zeros(shape, dtype=bool)
    # First, we need to compute the number of embeddings needed for the observations and actions.
    # At this point, there are 2 possibilities for the observations:
    # 1. The observation is anything but an image, then the value is tokenized
    # 2. The observation is an image, then the value is a tuple containing the patches and
    #    the corresponding positions
    # In both cases, the values are numpy arrays of shape (batch_size, seq_len, ...)
    # We compute the total number of embeddings for the observations and actions
    num_emb_per_interaction = sum(dataset[key].shape[1] for key in observation_keys + action_keys)

    # Add one embedding for the separator token
    if args.use_separator:
        num_emb_per_interaction += 1

    # Check that the sequence lenght is high enough to contain at least one interaction
    if args.seq_len < num_emb_per_interaction:
        raise ValueError(
            f"The sequence length ({args.seq_len}) is too short to contain at least one interaction "
            f"Use a sequence length of at least {num_emb_per_interaction}."
        )

    num_interractions_per_seq = args.seq_len // num_emb_per_interaction

    # We require at least two interactions per sequence to be able to prompt. TODO: why?
    # assert num_emb_per_interaction * 2 + 1 <= seq_len

    # From the done flags, compute the indices of the start of each episode
    ep_end_idxs = [i for i, done in enumerate(dataset["dones"]) if done]

    # We create sequences of interactions one by one.
    # In p_prompt % of the cases, we add a prompt at the beginning of the sequence.
    # We iterate until we don't have enough interactions left to fill a sequence
    current_ep_start = 0
    all_batches = []
    while True:
        if random.random() < args.p_prompt:
            num_prompt_interactions = random.randint(1, num_interractions_per_seq)
            num_interractions = num_interractions_per_seq - num_prompt_interactions
            prompt_ep_idx = random.randint(0, len(ep_end_idxs) - 1)
            if random.random() < args.p_end:  # Prompt at the end of the episode
                # Ensure that you don't take from the previous episode
                prev_ep_end_idx = ep_end_idxs[prompt_ep_idx - 1] if prompt_ep_idx > 0 else -1
                ep_end_idx = ep_end_idxs[prompt_ep_idx]
                prompt_ep_length = ep_end_idx - prev_ep_end_idx
                num_prompt_interactions = min(num_prompt_interactions, prompt_ep_length)
                prompt_indices = np.arange(ep_end_idx - num_prompt_interactions + 1, ep_end_idx + 1)
            else:  # Prompt anywhere in the episode
                # Get the range for the possible start of the prompt
                prev_ep_end_idx = ep_end_idxs[prompt_ep_idx - 1] if prompt_ep_idx > 0 else -1
                ep_end_idx = ep_end_idxs[prompt_ep_idx]
                prompt_ep_length = ep_end_idx - prev_ep_end_idx
                num_prompt_interactions = min(num_prompt_interactions, prompt_ep_length)
                prompt_start_idx = random.randint(prev_ep_end_idx + 1, ep_end_idx - num_prompt_interactions + 1)
                prompt_indices = np.arange(prompt_start_idx, prompt_start_idx + num_prompt_interactions)
        else:
            num_prompt_interactions = 0
            num_interractions = num_interractions_per_seq
            prompt_indices = np.arange(0)

        if current_ep_start + num_interractions > len(dataset["dones"]):  # No more interactions left
            break

        ep_indices = np.arange(current_ep_start, current_ep_start + num_interractions)

        indices = np.concatenate((prompt_indices, ep_indices))
        batch = {key: dataset[key][indices] for key in dataset.keys()}
        all_batches.append(batch)
        current_ep_start += num_interractions

    # Turn the list of dict into a dict of list
    dataset = {key: [batch[key] for batch in all_batches] for key in dataset.keys()}
    # Stack the list of arrays into a single array of shape (batch_size, seq_len, ...).
    # Use padding to fill when the sequence is shorter than others (happens when prompt is too short).
    dataset = {key: stack_with_padding(dataset[key]) for key in dataset.keys()}  # dict of tuples (data, mask)

    # Create a new entries for the masks
    data = {key: value[0] for key, value in dataset.items()}
    # We di about the attention mask for loss mask, since they are equal to the attention mask
    # of the modality they are associated with.
    attention_mask = {
        f"{key}_attention_mask": value[1] for key, value in dataset.items() if not key.endswith("loss_mask")
    }
    # Small hack here, for image patches, we need to turn the attention mask into the right shape
    if "image_observations_attention_mask" in attention_mask:
        attention_mask.pop("image_observations_attention_mask")
        mask = attention_mask.pop("patches_positions_attention_mask")
        # From shape (batch_size, seq_len, num_patches, 2, 2) to (batch_size, seq_len, num_patches)
        # Note that all the values are egals in the last two dimensions, so we can just take the first one
        mask = mask[:, :, :, 0, 0]
        attention_mask["image_observations_attention_mask"] = mask

    return {**data, **attention_mask}


@cache_decorator
<<<<<<< HEAD
def load_batched_dataset(args: Arguments) -> DatasetDict:
=======
def load_batched_dataset(
    task_name: str,
    seq_len: int = 1024,
    p_prompt: float = 0.25,
    p_end: float = 0.5,
    patch_size: int = 16,
    mu: float = 100,
    M: float = 256,
    nb_bins: int = 1024,
    token_shift: int = 32_000,
    use_sepatator: bool = True,
    load_from_cache: bool = True,
) -> DatasetDict:
>>>>>>> 320cc6e3
    """
    Load a GIA dataset, tokenize, and generate batches.

    Args:
        task_name (str): Name of the task to load. See the available tasks
            in https://huggingface.co/datasets/gia-project/gia-dataset
        seq_len (int, optional): The length of the sequence of embeddings to be generated. Defaults to 1024.
        p_prompt (float, optional): Probability of adding a prompt to a sequence. Defaults to 0.25.
        p_end (float, optional): Probability that the prompt is the end of the episode. Defaults to 0.5.
        patch_size (int, optional): The size of the square patch to be extracted from the image. Defaults to 16.
        mu (float, optional): μ parameter for the μ-law companding. Defaults to 100.
        M (float, optional): M parameter for the μ-law companding. Defaults to 256.
        nb_bins (int, optional): Number of bins for the discretization of continuous values. Defaults to 1024.
        token_shift (int, optional): Shift for the discrete tokens. Defaults to 32_000.
        use_sepatator (bool, optional): Whether to use a separator token between the observations and the actions.
            Defaults to True.
        load_from_cache (bool, optional): Whether to load the dataset from the cache. Defaults to True.

    Example:
        >>> from gia.datasets import load_batched_dataset
        >>> dataset = load_batched_dataset("babyai-go-to")
        >>> dataset[0]["observations/image"].shape
        torch.Size([56, 3, 56, 56])
    """
<<<<<<< HEAD
    dataset = load_gia_dataset(args.task_name)
    dataset = generate_batch(dataset, args)
=======
    dataset = load_gia_dataset(task_name, load_from_cache)
    dataset = generate_batch(dataset, seq_len, p_prompt, p_end, patch_size, mu, M, nb_bins, token_shift, use_sepatator)
>>>>>>> 320cc6e3
    return DatasetDict(dataset)


@cache_decorator
<<<<<<< HEAD
def load_prompt_dataset(task_name: str, args: Arguments) -> DatasetDict:
=======
def load_prompt_dataset(task_name: str, load_from_cache: bool = True) -> DatasetDict:
>>>>>>> 320cc6e3
    """ """
    # Load the dataset
    dataset = load_gia_dataset(task_name, load_from_cache)

    processor = MultimodalProcessor(args)
    # Preprocess the dataset (tokenize and extract patches)
    observation_keys = [key for key in dataset.keys() if key.endswith("observations")]
    action_keys = [key for key in dataset.keys() if key.endswith("actions")]  # should be only one
    dataset.update(processor({key: dataset[key] for key in observation_keys + action_keys}))

    episode_ends = np.where(dataset["dones"])[0]
    episode_starts = np.concatenate([[0], episode_ends[:-1] + 1])
    episode_indices = [np.arange(start, end + 1) for start, end in zip(episode_starts, episode_ends)]
    batch = {key: [value[episode] for episode in episode_indices] for key, value in dataset.items()}
    batch = {key: stack_with_padding(value, side="right") for key, value in batch.items()}

    # Create a new entries for the masks
    data = {key: value[0] for key, value in batch.items()}
    # We don't care about the attention mask for loss mask, since they are equal
    # to the attention mask of the modality they are associated with.
    attention_mask = {
        f"{key}_attention_mask": value[1] for key, value in batch.items() if not key.endswith("loss_mask")
    }
    # Small hack here, for image patches, we need to turn the attention mask into the right shape
    if "image_observations_attention_mask" in attention_mask:
        attention_mask.pop("image_observations_attention_mask")
        mask = attention_mask.pop("patches_positions_attention_mask")
        # From shape (batch_size, seq_len, num_patches, 2, 2) to (batch_size, seq_len, num_patches)
        # Note that all the values are egals in the last two dimensions, so we can just take the first one
        mask = mask[:, :, :, 0, 0]
        attention_mask["image_observations_attention_mask"] = mask

    return DatasetDict({**data, **attention_mask})


def get_dataloader(
    task_names: Union[str, List[str]] = "all",
    batch_size: int = 1,
    shuffle: bool = False,
    seq_len: int = 1024,
    p_prompt: float = 0.25,
    p_end: float = 0.5,
    patch_size: int = 16,
    mu: float = 100,
    M: float = 256,
    nb_bins: int = 1024,
    token_shift: int = 32_000,
    use_sepatator: bool = True,
) -> DataLoader:
    """
    Load a GIA dataset, tokenize, and generate batches.

    Args:
        task_names (Union[str, List[str]], optional): Name or list of names of the tasks to load. See the available
            tasks in https://huggingface.co/datasets/gia-project/gia-dataset. If "all", load all the tasks.
            Defaults to "all".
        batch_size (int, optional): The size of the batch. Defaults to 1.
        shuffle (bool, optional): Whether to shuffle the dataset. Defaults to True.
        seq_len (int, optional): The length of the sequence of embeddings to be generated. Defaults to 1024.
        p_prompt (float, optional): Probability of adding a prompt to a sequence. Defaults to 0.25.
        p_end (float, optional): Probability that the prompt is the end of the episode. Defaults to 0.5.
        patch_size (int, optional): The size of the square patch to be extracted from the image. Defaults to 16.
        mu (float, optional): μ parameter for the μ-law companding. Defaults to 100.
        nb_bins (int, optional): Number of bins for the discretization of continuous values. Defaults to 1024.
        token_shift (int, optional): Shift for the discrete tokens. Defaults to 32_000.
        use_sepatator (bool, optional): Whether to use a separator token between the observations and the actions.
            Defaults to True.

    Returns:
        DataLoader: The dataloader.

    Example:
        >>> from gia.datasets import get_dataloader
        >>> dataloader = get_dataloader(["babyai-go-to", "mujoco-ant"], shuffle=True, batch_size=2)
        >>> iterator = iter(dataloader)
        >>> batch = next(iterator)
        >>> batch.keys()
        dict_keys(['rewards', 'dones', 'continuous_observations', 'continuous_actions',
            'continuous_observations_loss_mask', 'continuous_actions_loss_mask', 'rewards_attention_mask',
            'dones_attention_mask', 'continuous_observations_attention_mask', 'continuous_actions_attention_mask'])
        >>> batch["continuous_observations"].shape
        torch.Size([2, 28, 27])
        >>> batch = next(iterator)
        >>> batch.keys()
        dict_keys(['rewards', 'dones', 'text_observations', 'discrete_observations', 'image_observations',
            'discrete_actions', 'patches_positions', 'text_observations_loss_mask', 'discrete_observations_loss_mask',
            'image_observations_loss_mask', 'discrete_actions_loss_mask', 'rewards_attention_mask',
            'dones_attention_mask', 'text_observations_attention_mask', 'discrete_observations_attention_mask',
            'discrete_actions_attention_mask', 'image_observations_attention_mask'])
        >>> batch["image_observations"].shape
        torch.Size([2, 39, 16, 3, 16, 16])

    """
    if task_names == "all":
        task_names = get_dataset_config_names("gia-project/gia-dataset")  # get all task names from gia dataset
    elif isinstance(task_names, str):
        task_names = [task_names]
    datasets = [
        load_batched_dataset(
            task_name, seq_len, p_prompt, p_end, patch_size, mu, M, nb_bins, token_shift, use_sepatator
        )
        for task_name in task_names
    ]
    loaders = [DataLoader(dataset, batch_size=batch_size, shuffle=shuffle) for dataset in datasets]
    return MixedDataLoader(loaders, shuffle=shuffle)<|MERGE_RESOLUTION|>--- conflicted
+++ resolved
@@ -1,5 +1,5 @@
 import random
-from typing import Dict, List, Union
+from typing import Dict, List
 
 import numpy as np
 from datasets import get_dataset_config_names
@@ -185,23 +185,7 @@
 
 
 @cache_decorator
-<<<<<<< HEAD
-def load_batched_dataset(args: Arguments) -> DatasetDict:
-=======
-def load_batched_dataset(
-    task_name: str,
-    seq_len: int = 1024,
-    p_prompt: float = 0.25,
-    p_end: float = 0.5,
-    patch_size: int = 16,
-    mu: float = 100,
-    M: float = 256,
-    nb_bins: int = 1024,
-    token_shift: int = 32_000,
-    use_sepatator: bool = True,
-    load_from_cache: bool = True,
-) -> DatasetDict:
->>>>>>> 320cc6e3
+def load_batched_dataset(task_name, args: Arguments) -> DatasetDict:
     """
     Load a GIA dataset, tokenize, and generate batches.
 
@@ -226,25 +210,16 @@
         >>> dataset[0]["observations/image"].shape
         torch.Size([56, 3, 56, 56])
     """
-<<<<<<< HEAD
-    dataset = load_gia_dataset(args.task_name)
+    dataset = load_gia_dataset(task_name, args.load_from_cache)
     dataset = generate_batch(dataset, args)
-=======
-    dataset = load_gia_dataset(task_name, load_from_cache)
-    dataset = generate_batch(dataset, seq_len, p_prompt, p_end, patch_size, mu, M, nb_bins, token_shift, use_sepatator)
->>>>>>> 320cc6e3
     return DatasetDict(dataset)
 
 
 @cache_decorator
-<<<<<<< HEAD
 def load_prompt_dataset(task_name: str, args: Arguments) -> DatasetDict:
-=======
-def load_prompt_dataset(task_name: str, load_from_cache: bool = True) -> DatasetDict:
->>>>>>> 320cc6e3
     """ """
     # Load the dataset
-    dataset = load_gia_dataset(task_name, load_from_cache)
+    dataset = load_gia_dataset(task_name, args.load_from_cache)
 
     processor = MultimodalProcessor(args)
     # Preprocess the dataset (tokenize and extract patches)
@@ -277,20 +252,7 @@
     return DatasetDict({**data, **attention_mask})
 
 
-def get_dataloader(
-    task_names: Union[str, List[str]] = "all",
-    batch_size: int = 1,
-    shuffle: bool = False,
-    seq_len: int = 1024,
-    p_prompt: float = 0.25,
-    p_end: float = 0.5,
-    patch_size: int = 16,
-    mu: float = 100,
-    M: float = 256,
-    nb_bins: int = 1024,
-    token_shift: int = 32_000,
-    use_sepatator: bool = True,
-) -> DataLoader:
+def get_dataloader(args: Arguments) -> DataLoader:
     """
     Load a GIA dataset, tokenize, and generate batches.
 
@@ -335,15 +297,12 @@
         torch.Size([2, 39, 16, 3, 16, 16])
 
     """
-    if task_names == "all":
+    if args.task_names == "all":
         task_names = get_dataset_config_names("gia-project/gia-dataset")  # get all task names from gia dataset
     elif isinstance(task_names, str):
-        task_names = [task_names]
-    datasets = [
-        load_batched_dataset(
-            task_name, seq_len, p_prompt, p_end, patch_size, mu, M, nb_bins, token_shift, use_sepatator
-        )
-        for task_name in task_names
-    ]
-    loaders = [DataLoader(dataset, batch_size=batch_size, shuffle=shuffle) for dataset in datasets]
-    return MixedDataLoader(loaders, shuffle=shuffle)+        task_names = [args.task_names]
+    else:
+        task_names = args.task_names
+    datasets = [load_batched_dataset(task_name, args) for task_name in task_names]
+    loaders = [DataLoader(dataset, batch_size=args.batch_size, shuffle=args.shuffle) for dataset in datasets]
+    return MixedDataLoader(loaders, shuffle=args.shuffle)