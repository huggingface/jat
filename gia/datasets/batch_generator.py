--- conflicted
+++ resolved
@@ -258,48 +258,12 @@
     return DatasetDict({**data, **attention_mask})
 
 
-<<<<<<< HEAD
 def get_dataloader(args: DatasetArguments) -> DataLoader:
-=======
-def get_dataloader(
-    task_names: Union[str, List[str]] = "all",
-    batch_size: int = 1,
-    shuffle: bool = False,
-    drop_last: bool = False,
-    seq_len: int = 1024,
-    p_prompt: float = 0.25,
-    p_end: float = 0.5,
-    patch_size: int = 16,
-    mu: float = 100,
-    M: float = 256,
-    nb_bins: int = 1024,
-    token_shift: int = 32_000,
-    use_sepatator: bool = True,
-) -> DataLoader:
->>>>>>> f7ae7efd
     """
     Get the dataloader for the tokenized datasets.
 
     Args:
-<<<<<<< HEAD
         args (DatasetArguments): The dataset arguments.
-=======
-        task_names (Union[str, List[str]], optional): Name or list of names of the tasks to load. See the available
-            tasks in https://huggingface.co/datasets/gia-project/gia-dataset. You can also use domain names
-            (e.g. "babyai"). If "all", load all the tasks. Defaults to "all".
-        batch_size (int, optional): The size of the batch. Defaults to 1.
-        shuffle (bool, optional): Whether to shuffle the dataset. Defaults to True.
-        drop_last (bool, optional): Whether to drop the last batch if it is incomplete. Defaults to False.
-        seq_len (int, optional): The length of the sequence of embeddings to be generated. Defaults to 1024.
-        p_prompt (float, optional): Probability of adding a prompt to a sequence. Defaults to 0.25.
-        p_end (float, optional): Probability that the prompt is the end of the episode. Defaults to 0.5.
-        patch_size (int, optional): The size of the square patch to be extracted from the image. Defaults to 16.
-        mu (float, optional): μ parameter for the μ-law companding. Defaults to 100.
-        nb_bins (int, optional): Number of bins for the discretization of continuous values. Defaults to 1024.
-        token_shift (int, optional): Shift for the discrete tokens. Defaults to 32_000.
-        use_sepatator (bool, optional): Whether to use a separator token between the observations and the actions.
-            Defaults to True.
->>>>>>> f7ae7efd
 
     Returns:
         DataLoader: The dataloader.
@@ -327,19 +291,7 @@
         >>> batch["image_observations"].shape
         torch.Size([2, 39, 16, 3, 16, 16])
     """
-<<<<<<< HEAD
-    if args.task_names == "all":
-        task_names = get_dataset_config_names("gia-project/gia-dataset")  # get all task names from gia dataset
-    elif isinstance(args.task_names, str):
-        task_names = [args.task_names]
-    else:
-        task_names = args.task_names
-    datasets = [load_batched_dataset(task_name, args) for task_name in task_names]
-    loaders = [DataLoader(dataset, batch_size=args.batch_size, shuffle=args.shuffle) for dataset in datasets]
-    return MixedDataLoader(loaders, shuffle=args.shuffle)
-=======
-    if isinstance(task_names, str):
-        task_names = [task_names]
+    task_names = [args.task_names] if isinstance(args.task_names, str) else args.task_names
     all_tasks = set(get_dataset_config_names("gia-project/gia-dataset"))  # get all task names from gia dataset
     all_domains = set(task_name.split("-")[0] for task_name in all_tasks)
     # If the task name is a domain, load all the tasks of that domain
@@ -353,14 +305,6 @@
         elif task_name not in all_tasks:
             raise ValueError(f"Task {task_name} not found in the dataset.")
 
-    datasets = [
-        load_batched_dataset(
-            task_name, seq_len, p_prompt, p_end, patch_size, mu, M, nb_bins, token_shift, use_sepatator
-        )
-        for task_name in task_names
-    ]
-    loaders = [
-        DataLoader(dataset, batch_size=batch_size, shuffle=shuffle, drop_last=drop_last) for dataset in datasets
-    ]
-    return MixedDataLoader(loaders, shuffle=shuffle)
->>>>>>> f7ae7efd
+    datasets = [load_batched_dataset(task_name, args) for task_name in task_names]
+    loaders = [DataLoader(dataset, batch_size=args.batch_size, shuffle=args.shuffle) for dataset in datasets]
+    return MixedDataLoader(loaders, shuffle=args.shuffle)