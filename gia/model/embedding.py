from typing import Optional

import torch
import torch.nn.functional as F
from torch import Tensor, nn


class ImagePositionEncoding(nn.Module):
    """
    A position encoding module for generating row and column positional information for image patches.

    This module calculates the normalized row and column intervals for each patch in an input image, quantizes
    the intervals, and uses them to index learnable row and column position embeddings. During training, a random
    index is uniformly sampled from the quantized interval, whereas during evaluation, the mean of the interval
    is used. The row and column position embeddings are then combined through element-wise addition to get the
    patch position encodings.

    Args:
        vocab_size (int, optional): The size of the position embedding vocabulary. Defaults to 128.
        embed_dim (int, optional): The embedding dimension. Defaults to 512.

    Inputs:
        patch_positions (torch.Tensor): A tensor of shape (B, 2, 2) containing the interval of the patch position.
            Each element describes the interval with an array [[x_min, y_min], [x_max, y_max]].
        eval (bool, optional): A flag indicating whether the module is being used for evaluation. Defaults to False.

    Outputs:
        position_encodings (torch.Tensor): A tensor of shape (B, N) containing the patch position encodings
            for each image in the batch.

    Example:
        >>> import torch
        >>> pos_enc = ImagePositionEncoding()
        >>> patch_positions = torch.tensor(
        ...     [
        ...         [[0.0, 0.0], [0.2, 0.3]],
        ...         [[0.1, 0.3], [0.2, 0.4]],
        ...     ]
        ... )
        >>> pos_encoding = pos_enc(patch_positions)
        >>> pos_encoding.shape
        torch.Size([2, 2048])
    """

    def __init__(self, vocab_size: int = 128, embed_dim: int = 2048) -> None:
        super().__init__()
        self.vocab_size = vocab_size
        self.row_embedding = nn.Embedding(vocab_size, embed_dim)
        self.column_embedding = nn.Embedding(vocab_size, embed_dim)

    def forward(self, patch_positions: Tensor) -> Tensor:
        # The row and column normalized intervals are then quantized into a vocabulary
        # size (we use 128) and are used to index a row and column table of learnable position encodings.
        quant_row_intervals = (patch_positions[..., 0] * self.vocab_size).floor().long()
        quant_col_intervals = (patch_positions[..., 1] * self.vocab_size).floor().long()

        # Edge case (when the high value is 1.0) is handled by setting the high value to vocab_size - 1
        quant_col_intervals[quant_col_intervals == self.vocab_size] = self.vocab_size - 1
        quant_row_intervals[quant_row_intervals == self.vocab_size] = self.vocab_size - 1

        # The method in which the quantized row and column intervals are converted into indices depends
        # on whether we are training or evaluating the model: during training a random index is uniformly
        # sampled from the quantized interval, while during evaluation we deterministically take the
        # (rounded) mean of the interval
        sampled_row_idx = torch.zeros(patch_positions.shape[0], dtype=torch.long, device=patch_positions.device)
        sampled_col_idx = torch.zeros(patch_positions.shape[0], dtype=torch.long, device=patch_positions.device)
        if self.training:
            for idx, (low, high) in enumerate(quant_row_intervals):
                sampled_row_idx[idx] = torch.randint(low, high + 1, (1,))
            for idx, (low, high) in enumerate(quant_col_intervals):
                sampled_col_idx[idx] = torch.randint(low, high + 1, (1,))
        else:
            sampled_row_idx = (quant_row_intervals[..., 0] + quant_row_intervals[..., 1]) // 2
            sampled_col_idx = (quant_col_intervals[..., 0] + quant_col_intervals[..., 1]) // 2

        # The row and column indices are then used to look up the position encodings in the row and column tables.
        row_pos_encodings = self.row_embedding(sampled_row_idx)
        col_pos_encodings = self.column_embedding(sampled_col_idx)
        return row_pos_encodings + col_pos_encodings


class ResidualBlockV2(nn.Module):
    """
    A residual block with GroupNorm and GELU activations.

    It consists of two convolutional layers with GroupNorm and GELU activations, followed by a residual
    connection.

    Args:
        num_channels (int): The number of channels.
        num_groups (int): The number of groups for the GroupNorm layers.
    """

    def __init__(self, num_channels: int, num_groups: int) -> None:
        super().__init__()
        self.gn1 = nn.GroupNorm(num_groups, num_channels)
        self.conv1 = nn.Conv2d(num_channels, num_channels, kernel_size=3, padding=1)
        self.gn2 = nn.GroupNorm(num_groups, num_channels)
        self.conv2 = nn.Conv2d(num_channels, num_channels, kernel_size=3, padding=1)

    def forward(self, x: Tensor) -> Tensor:
        y = self.gn1(x)
        y = F.gelu(y)
        y = self.conv1(y)
        y = self.gn2(y)
        y = F.gelu(y)
        y = self.conv2(y)
        return x + y


class ImageEncoder(nn.Module):

    """
    An image encoder module for extracting image features from a batch of images.

    Args:
        in_channels (int): The number of channels in the input images. If the input images have less channels, they
            are padded with zeros.
        num_res_channels (int): The number of channels in the residual blocks.
        out_features (int): The number of features in the output image features.
        num_groups (int): The number of groups for the GroupNorm layers.
        patch_size (int): The size of the patches to be extracted from the input images.

    Structure:

    ```
          Input image, shape (N, patch_size, patch_size)
               |
          Pad with zeros to shape (in_channels, patch_size, patch_size)
               |
          Conv2d(in_channels, num_res_channels, kernel_size=1)
        _____  |
        |      |
        | GroupNorm(num_groups, num_res_channels)
        |      |
        | Conv2d(num_res_channels, num_res_channels, kernel_size=3, padding=1)
        |      |
        | GroupNorm(num_groups, num_res_channels)
        |      |
        | Conv2d(num_res_channels, num_res_channels, kernel_size=3, padding=1)
        |______|
               |
            Flatten()
               |
            Linear(num_res_channels * patch_size * patch_size, out_features)
               |
    ```
    """

    def __init__(
        self, in_channels: int, num_res_channels: int, out_features: int, num_groups: int, patch_size: int
    ) -> None:
        super().__init__()
        self.in_channels = in_channels
        self.conv = nn.Conv2d(in_channels, num_res_channels, kernel_size=1)
        self.residual_block = ResidualBlockV2(num_res_channels, num_groups)
        self.linear = nn.Linear(num_res_channels * patch_size * patch_size, out_features)

    def forward(self, x: Tensor) -> Tensor:
        # Pad the input images with zeros if they have less channels than the encoder expects
        x = self.conv(x)
        x = self.residual_block(x)
        x = x.flatten(start_dim=1)
        x = self.linear(x)
        return x


class Embeddings(nn.Module):
    """
    The embedding module for the GIA model.
    """

    def __init__(
        self,
        embed_dim: int,
        token_vocab_size: int,
        num_local_positions: int = 512,
        patch_size: int = 16,
        image_vocab_size: int = 128,
        num_res_channels: int = 256,
        num_groups: int = 32,
    ) -> None:
        super().__init__()
        self.embed_dim = embed_dim
        # Embedding layer for the tokens
        self.embeddings = nn.Embedding(token_vocab_size, embed_dim)

        # Encoder for the image patches
        self.image_encoder = ImageEncoder(4, num_res_channels, embed_dim, num_groups, patch_size)

        # Learnable local position encodings for the image patches
        self.image_pos_enc = ImagePositionEncoding(image_vocab_size, embed_dim)

        # Learnable local position encodings in the sequence
        # The total number of tokens is the number of observation tokens + 1 for the unique action token
        self.local_pos_embeddings = nn.Embedding(num_local_positions, embed_dim)

    def forward(
        self,
        input_ids: Optional[Tensor] = None,
        patches: Optional[Tensor] = None,
        patch_positions: Optional[Tensor] = None,
        input_types: Optional[Tensor] = None,
        local_positions: Optional[Tensor] = None,
        attention_mask: Optional[Tensor] = None,
    ) -> Tensor:
        """
        Args:
            input_ids (`torch.LongTensor` of shape `(batch_size, sequence_length)`, *optional*):
                Indices of input sequence tokens in the vocabulary.
            patches (`torch.Tensor` of shape `(batch_size, sequence_length, patch_size, patch_size)`, *optional*):
                Tensor containing the image patch data for each image patch in the sequence.
            patch_positions (`torch.LongTensor` of shape `(batch_size, sequence_length)`, *optional*):
                Tensor containing the position of each image patch in the sequence.
            input_types (`torch.LongTensor` of shape `(batch_size, sequence_length)`, *optional*):
                Tensor indicating the type of each input in the sequence (0 for tokens and 1 for image patches).
            local_positions (`torch.LongTensor` of shape `(batch_size, sequence_length)`, *optional*):
                Indices of local positions of each token in the sequence.
            attention_mask (`torch.BoolTensor` of shape `(batch_size, sequence_length)`, *optional*):
                Mask to avoid performing attention on padding token indices. Mask values selected in `[True, False]`:

                - True for tokens that are **not masked**,
                - False for tokens that are **masked**.

        Returns:
            torch.Tensor: The embedding tensor for the input sequence.

        Raises:
            ValueError: If one of the following conditions is met:
                - both input_ids and patches are None
                - input_ids and patches are provided but input_types is None
                - the input_types tensor contains values other than 0 or 1
                - patches is provided but patch_positions is None (and vice-versa)
        """

        # Either input_ids or patches must be provided
        if input_ids is None and patches is None:
            raise ValueError("Either input_ids or patches must be provided.")

        # Get the batch_size and seq_len
        batch_size, seq_len = input_ids.shape if input_ids is not None else patches.shape[:2]

<<<<<<< HEAD
        # Check input_types
        if input_types is None:
            # Is this case, we need to infer it
            if input_ids is not None and patches is None:
                input_types = torch.zeros((batch_size, seq_len), dtype=torch.long)
            elif input_ids is None and patches is not None:
                input_types = torch.ones((batch_size, seq_len), dtype=torch.long)
            else:
                raise ValueError("When both input_ids and patches are provided, input_types must be provided too.")
        else:
            # Check the provided input_ids
            # Check that all values are etiher 0 or 1
            if not torch.all((input_types == 0) | (input_types == 1)):
                raise ValueError("input_types must be either 0 or 1.")
            # Check that if some values are 0, then input_ids is not None
            if torch.any(input_types == 0) and input_ids is None:
                raise ValueError("input_types is 0 but input_ids is None.")
            # Check that if some values are 1, then patches is not None
            if torch.any(input_types == 1) and patches is None:
                raise ValueError("input_types is 1 but patches is None.")

        # Check that patches and patch_positions are provided together
        if (patches is None) != (patch_positions is None):
            raise ValueError("patches and patch_positions must be provided together.")

=======
>>>>>>> ad729800
        # Get the device
        device = self.embeddings.weight.device

        # Get the attention mask, if not provided, create one
        if attention_mask is None:
            attention_mask = torch.ones((batch_size, seq_len), dtype=torch.bool, device=device)
        else:
            attention_mask = attention_mask.bool()
<<<<<<< HEAD
=======

        # Check input_types
        if input_types is None:
            # Is this case, we need to infer it
            if input_ids is not None and patches is None:
                input_types = torch.zeros((batch_size, seq_len), dtype=torch.long)
            elif input_ids is None and patches is not None:
                input_types = torch.ones((batch_size, seq_len), dtype=torch.long)
            else:
                raise ValueError("When both input_ids and patches are provided, input_types must be provided too.")
        else:
            # Check the provided input_ids
            # Check that all values are etiher 0 or 1
            if not torch.all((input_types[attention_mask] == 0) | (input_types[attention_mask] == 1)):
                raise ValueError("input_types must be either 0 or 1.")
            # Check that if some values are 0, then input_ids is not None
            if torch.any(input_types == 0) and input_ids is None:
                raise ValueError("input_types is 0 but input_ids is None.")
            # Check that if some values are 1, then patches is not None
            if torch.any(input_types == 1) and patches is None:
                raise ValueError("input_types is 1 but patches is None.")

        # Check that patches and patch_positions are provided together
        if (patches is None) != (patch_positions is None):
            raise ValueError("patches and patch_positions must be provided together.")
>>>>>>> ad729800

        # Initialize the embeddings with zeros
        embed = torch.zeros(batch_size, seq_len, self.embed_dim, dtype=torch.float32, device=device)

        # Set the embeddings for the tokens
        if input_ids is not None:
            mask = torch.logical_and(input_types == 0, attention_mask)
            embed[mask] = self.embeddings(input_ids[mask])

        # Set the embeddings for the image patches
        if patches is not None:
            mask = torch.logical_and(input_types == 1, attention_mask)
            normalized_images = patches[mask].float() * 2.0 / 255.0 - 1.0
            embed[mask] = self.image_encoder(normalized_images) + self.image_pos_enc(patch_positions[mask])

        # Add the local position embeddings
        if local_positions is not None:
            mask = torch.logical_and(local_positions != -1, attention_mask)
            embed[mask] = embed[mask] + self.local_pos_embeddings(local_positions[mask])

        return embed<|MERGE_RESOLUTION|>--- conflicted
+++ resolved
@@ -240,34 +240,6 @@
         # Get the batch_size and seq_len
         batch_size, seq_len = input_ids.shape if input_ids is not None else patches.shape[:2]
 
-<<<<<<< HEAD
-        # Check input_types
-        if input_types is None:
-            # Is this case, we need to infer it
-            if input_ids is not None and patches is None:
-                input_types = torch.zeros((batch_size, seq_len), dtype=torch.long)
-            elif input_ids is None and patches is not None:
-                input_types = torch.ones((batch_size, seq_len), dtype=torch.long)
-            else:
-                raise ValueError("When both input_ids and patches are provided, input_types must be provided too.")
-        else:
-            # Check the provided input_ids
-            # Check that all values are etiher 0 or 1
-            if not torch.all((input_types == 0) | (input_types == 1)):
-                raise ValueError("input_types must be either 0 or 1.")
-            # Check that if some values are 0, then input_ids is not None
-            if torch.any(input_types == 0) and input_ids is None:
-                raise ValueError("input_types is 0 but input_ids is None.")
-            # Check that if some values are 1, then patches is not None
-            if torch.any(input_types == 1) and patches is None:
-                raise ValueError("input_types is 1 but patches is None.")
-
-        # Check that patches and patch_positions are provided together
-        if (patches is None) != (patch_positions is None):
-            raise ValueError("patches and patch_positions must be provided together.")
-
-=======
->>>>>>> ad729800
         # Get the device
         device = self.embeddings.weight.device
 
@@ -276,8 +248,6 @@
             attention_mask = torch.ones((batch_size, seq_len), dtype=torch.bool, device=device)
         else:
             attention_mask = attention_mask.bool()
-<<<<<<< HEAD
-=======
 
         # Check input_types
         if input_types is None:
@@ -303,7 +273,6 @@
         # Check that patches and patch_positions are provided together
         if (patches is None) != (patch_positions is None):
             raise ValueError("patches and patch_positions must be provided together.")
->>>>>>> ad729800
 
         # Initialize the embeddings with zeros
         embed = torch.zeros(batch_size, seq_len, self.embed_dim, dtype=torch.float32, device=device)
