from typing import Dict

import torch
import torch.nn.functional as F
from torch import Tensor, nn

from gia.config import ModelArguments


class ImagePositionEncoding(nn.Module):
    """
    A position encoding module for generating row and column positional information for image patches.

    This module calculates the normalized row and column intervals for each patch in an input image, quantizes
    the intervals, and uses them to index learnable row and column position embeddings. During training, a random
    index is uniformly sampled from the quantized interval, whereas during evaluation, the mean of the interval
    is used. The row and column position embeddings are then combined through element-wise addition to get the
    patch position encodings.

    Args:
        vocab_size (int, optional): The size of the position embedding vocabulary. Defaults to 128.
        embed_dim (int, optional): The embedding dimension. Defaults to 512.

    Inputs:
        patch_pos (torch.Tensor): A tensor of shape (B, 2, 2) containing the interval of the patch positions.
            Each element describes the interval with an array [[x_min, y_min], [x_max, y_max]].
        eval (bool, optional): A flag indicating whether the module is being used for evaluation. Defaults to False.

    Outputs:
        position_encodings (torch.Tensor): A tensor of shape (B, N) containing the patch position encodings
            for each image in the batch.

    Example:
        >>> import torch
        >>> pos_enc = ImagePositionEncoding()
        >>> positions = torch.tensor(
        ...     [
        ...         [[0.0, 0.0], [0.2, 0.3]],
        ...         [[0.1, 0.3], [0.2, 0.4]],
        ...     ]
        ... )
        >>> pos_encoding = pos_enc(positions)
        >>> pos_encoding.shape
        torch.Size([2, 2048])
    """

    def __init__(self, vocab_size: int = 128, embed_dim: int = 2048) -> None:
        super().__init__()
        self.vocab_size = vocab_size
        self.row_embedding = nn.Embedding(vocab_size, embed_dim)
        self.column_embedding = nn.Embedding(vocab_size, embed_dim)

    def forward(self, patch_pos: Tensor, eval: bool = False) -> Tensor:
        # The row and column normalized intervals are then quantized into a vocabulary
        # size (we use 128) and are used to index a row and column table of learnable position encodings.
        quant_row_intervals = (patch_pos[..., 0] * self.vocab_size).floor().long()
        quant_col_intervals = (patch_pos[..., 1] * self.vocab_size).floor().long()

        # Edge case (when the high value is 1.0) is handled by setting the high value to vocab_size - 1
        quant_col_intervals[quant_col_intervals == self.vocab_size] = self.vocab_size - 1
        quant_row_intervals[quant_row_intervals == self.vocab_size] = self.vocab_size - 1

        # The method in which the quantized row and column intervals are converted into indices depends
        # on whether we are training or evaluating the model: during training a random index is uniformly
        # sampled from the quantized interval, while during evaluation we deterministically take the
        # (rounded) mean of the interval
        sampled_row_idx = torch.zeros(patch_pos.shape[0], dtype=torch.long, device=patch_pos.device)
        sampled_col_idx = torch.zeros(patch_pos.shape[0], dtype=torch.long, device=patch_pos.device)
        if eval:
            sampled_row_idx = (quant_row_intervals[..., 0] + quant_row_intervals[..., 1]) // 2
            sampled_col_idx = (quant_col_intervals[..., 0] + quant_col_intervals[..., 1]) // 2
        else:
            for idx, (low, high) in enumerate(quant_row_intervals):
                sampled_row_idx[idx] = torch.randint(low, high + 1, (1,))
            for idx, (low, high) in enumerate(quant_col_intervals):
                sampled_col_idx[idx] = torch.randint(low, high + 1, (1,))

        # The row and column indices are then used to look up the position encodings in the row and column tables.
        row_pos_encodings = self.row_embedding(sampled_row_idx)
        col_pos_encodings = self.column_embedding(sampled_col_idx)
        return row_pos_encodings + col_pos_encodings


class ResidualBlockV2(nn.Module):
    """
    A residual block with GroupNorm and GELU activations.

    It consists of two convolutional layers with GroupNorm and GELU activations, followed by a residual
    connection.

    Args:
        num_channels (int): The number of channels.
        num_groups (int): The number of groups for the GroupNorm layers.
    """

    def __init__(self, num_channels: int, num_groups: int) -> None:
        super().__init__()
        self.gn1 = nn.GroupNorm(num_groups, num_channels)
        self.conv1 = nn.Conv2d(num_channels, num_channels, kernel_size=3, padding=1)
        self.gn2 = nn.GroupNorm(num_groups, num_channels)
        self.conv2 = nn.Conv2d(num_channels, num_channels, kernel_size=3, padding=1)

    def forward(self, x: Tensor) -> Tensor:
        y = self.gn1(x)
        y = F.gelu(y)
        y = self.conv1(y)
        y = self.gn2(y)
        y = F.gelu(y)
        y = self.conv2(y)
        return x + y


class ImageEncoder(nn.Module):

    """
    An image encoder module for extracting image features from a batch of images.

    Args:
        in_channels (int): The number of channels in the input images. If the input images have less channels, they
            are padded with zeros.
        num_res_channels (int): The number of channels in the residual blocks.
        out_features (int): The number of features in the output image features.
        num_groups (int): The number of groups for the GroupNorm layers.
        patch_size (int): The size of the patches to be extracted from the input images.

    Structure:

    ```
          Input image, shape (N, patch_size, patch_size)
               |
          Pad with zeros to shape (in_channels, patch_size, patch_size)
               |
          Conv2d(in_channels, num_res_channels, kernel_size=1)
        _____  |
        |      |
        | GroupNorm(num_groups, num_res_channels)
        |      |
        | Conv2d(num_res_channels, num_res_channels, kernel_size=3, padding=1)
        |      |
        | GroupNorm(num_groups, num_res_channels)
        |      |
        | Conv2d(num_res_channels, num_res_channels, kernel_size=3, padding=1)
        |______|
               |
            Flatten()
               |
            Linear(num_res_channels * patch_size * patch_size, out_features)
               |
    ```
    """

    def __init__(
        self, in_channels: int, num_res_channels: int, out_features: int, num_groups: int, patch_size: int
    ) -> None:
        super().__init__()
        self.in_channels = in_channels
        self.conv = nn.Conv2d(in_channels, num_res_channels, kernel_size=1)
        self.residual_block = ResidualBlockV2(num_res_channels, num_groups)
        self.linear = nn.Linear(num_res_channels * patch_size * patch_size, out_features)

    def forward(self, x: Tensor) -> Tensor:
        # Pad the input images with zeros if they have less channels than the encoder expects
        x = F.pad(x, (0, 0, 0, 0, 0, self.in_channels - x.shape[1]))
        x = self.conv(x)
        x = self.residual_block(x)
        x = x.flatten(start_dim=1)
        x = self.linear(x)
        return x


class MultiDimBatchWrapper(nn.Module):
    """
    A wrapper for a module that allows it to process inputs with an arbitrary number of leading dimensions.

    Args:
        module (nn.Module): The module to wrap.
        n_dims (int, optional): The number of leading dimensions to preserve. Defaults to 2.

    Example:
        >>> import torch
        >>> import torch.nn as nn
        >>> b1, b2, c, h, w = 10, 5, 3, 32, 32
        >>> conv = nn.Conv2d(c, 16, kernel_size=3, padding=1)
        >>> conv = MultiDimBatchWrapper(conv, n_dims=2)
        >>> images = torch.randn(b1, b2, c, h, w)
        >>> conv(images).shape
        torch.Size([10, 5, 16, 32, 32])
    """

    def __init__(self, module: nn.Module, n_dims: int = 2) -> None:
        super().__init__()
        self.module = module
        self.n_dims = n_dims

    def forward(self, x: Tensor) -> Tensor:
        batch_shape = x.shape[: self.n_dims]
        x = x.view(-1, *x.shape[self.n_dims :])
        x = self.module(x)
        x = x.view(*batch_shape, *x.shape[1:])
        return x


class LocalPositionEncodings(nn.Module):
    """
    A module for computing local position encodings.

    Args:
        vocab_size (int, optional): The size of the vocabulary. Defaults to 128.
        embed_dim (int, optional): The dimension of the embedding. Defaults to 2048.

    Inputs:
        shape (torch.Size): The shape of the input tensor, which should be of the form
            (batch_size, seq_len, num_tokens, embed_dim).
        same (bool, optional): Whether to use the same position encodings for all tokens in a sequence.

    Outputs:
        Tensor: The local position encodings of shape (batch_size, seq_len, num_tokens, embed_dim).

    Example:
        >>> import torch
        >>> import torch.nn as nn
        >>> batch_size, seq_len, num_tokens = 8, 16, 20
        >>> vocab_size, embed_dim = 128, 2048
        >>> pos_enc = LocalPositionEncodings(vocab_size, embed_dim)
        >>> shape = torch.Size([batch_size, seq_len, num_tokens, embed_dim])
        >>> pos_emb = pos_enc(shape)
        >>> pos_emb.shape
        torch.Size([8, 16, 20, 2048])
    """

    def __init__(self, vocab_size: int = 128, embed_dim: int = 2048) -> None:
        super().__init__()
        self.vocab_size = vocab_size
        self.embed_dim = embed_dim
        self.embedding = nn.Embedding(vocab_size, embed_dim)

    def forward(self, shape: torch.Size, same: bool = False) -> Tensor:
        batch_size, seq_len, num_tokens, embed_dim = shape
        device = self.embedding.weight.device
        assert embed_dim == self.embed_dim
        if same:
            pos_emb_idxs = torch.full((num_tokens,), self.vocab_size - 1, dtype=torch.long, device=device)
        else:
            pos_emb_idxs = torch.arange(num_tokens, device=device)
        pos_emb_idxs = pos_emb_idxs.view(1, 1, num_tokens)
        pos_emb_idxs = pos_emb_idxs.expand(batch_size, seq_len, num_tokens)
        return self.embedding(pos_emb_idxs)


class Embeddings(nn.Module):
    """
    Embedding layer.

    Args:
        embed_dim (int, optional): The embedding dimension. Defaults to 2048.
        text_vocab_size (int, optional): The vocabulary size for text. Defaults to 32_000.
        nb_bins (int, optional): Number of bins for the discretization of continuous values. Defaults to 1024.
        max_nb_observation_tokens (int, optional): Maximum number of observation tokens. Defaults to 512.
        use_separator (bool, optional): Whether to use a separator token. Defaults to True.
        patch_size (int, optional): The size of the square patch to be extracted from the image. Defaults to 16.
        image_vocab_size (int, optional): The size of the position embedding vocabulary for the image
            patches. Defaults to 128.
        num_res_channels (int, optional): The number of residual channels in the image patch encoder. Defaults to 256.
        num_groups (int, optional): The number of groups in the image patch encoder. Defaults to 32.

    Inputs:
        batch (Dict[str, Tensor]): A batch of data. It is expected to contain the observations and the actions.
            The possible keys for observations are "text_observations", "image_observations", "discrete_observations",
            and "continuous_observation".
            The possible keys for actions are "text_actions", "discrete_actions" and "continuous_actions". It is
            expected that the batch contains only one action key.
            For each observation and action key, it is expected that the batch also contains loss mask and the
            attention mask. The corresponding keys are "{key}_loss_mask" and "{key}_attention_mask" respectively.
            For example, for the "text_observations" key, the batch should contain "text_observations_loss_mask" and
            "text_observations_attention_mask".
            The shapes of the tensors in the batch are expected to be (batch_size, seq_len, num_tokens).

    Outputs:
        Tensor: The embeddings of shape (batch_size, seq_len*L, embed_dim) where L is the total number of
            embeddings for each sequence, equal to the sum of the number of tokens (or patches) for each modality.

    Example:
        >>> import torch
        >>> import torch.nn as nn
        >>> batch_size, seq_len, num_tokens = 8, 16, 20
        >>> batch = {
        ...     "observations": torch.randint(0, 32_000, (batch_size, seq_len, num_tokens)),
        ...     "actions": torch.randint(32_000, 32_010, (batch_size, seq_len, num_tokens)),
        ... }
        >>> embed = Embeddings()
        >>> embeddings = embed(batch)
        >>> embeddings.shape
        torch.Size([8, 640, 2048])
    """

    def __init__(self, args: ModelArguments) -> None:
        super().__init__()
        # Encoder for tokens
        # The total number of tokens is the number of tokens for text + the max number of bins
        # for the continuous and discrete values + 1 for the separator token
<<<<<<< HEAD
=======
        if args.embed_dim == -1:
            raise ValueError("When used without the model, the embedding dimension must be specified.")
>>>>>>> 89fc6b0b
        self.use_separator = args.use_separator
        if args.use_separator:
            self.embeddings = nn.Embedding(args.text_vocab_size + args.nb_bins + 1, args.embed_dim)
            self.separator_token = args.text_vocab_size + args.nb_bins
        else:
            self.embeddings = nn.Embedding(args.text_vocab_size + args.nb_bins, args.embed_dim)

        # Encoder for the image patches
        image_encoder = ImageEncoder(4, args.num_res_channels, args.embed_dim, args.num_groups, args.patch_size)
        self.image_encoder = MultiDimBatchWrapper(image_encoder, n_dims=3)

        # Learnable local position encodings for the image patches
        self.image_pos_enc = MultiDimBatchWrapper(ImagePositionEncoding(args.image_vocab_size, args.embed_dim), 3)

        # Learnable local position encodings in the sequence
        # The total number of tokens is the number of observation tokens + 1 for the unique action token
        self.local_pos_embeddings = LocalPositionEncodings(args.max_nb_observation_tokens + 1, args.embed_dim)

    def forward(self, batch: Dict[str, Tensor]) -> Tensor:
        # Here, batch is a dictionary containing the following keys:
        # - "observations[/*]": A tensor of shape (batch_size, L, n_obs_tokens) if observation is not an image.
        #                       A tensor of shape (batch_size, L, num_patches, num_channels, height, width) if
        #                           observation is an image.
        # - "actions": A tensor of shape (batch_size, L, n_action_tokens)
        # Where L is the number of interactions in the batch. Note that this number can vary from batch
        # to batch, because, if the prompt is too short, L is smaller than the maximum possible number
        # interactions in the batch.
        # First, handle observations: get the keys of tokens and images
        device = self.embeddings.weight.device
        possible_tokenized_obs_keys = ["text_observations", "discrete_observations", "continuous_observations"]
        possible_action_keys = ["text_actions", "discrete_actions", "continuous_actions"]
        tokenized_obs_keys = [key for key in batch.keys() if key in possible_tokenized_obs_keys]
        has_image = "image_observations" in batch.keys()
        action_key = [key for key in batch.keys() if key in possible_action_keys][0]

        # Handle tokens observations: concatenate all tokenized observations and embed
        if len(tokenized_obs_keys) > 0:
            no_image_tokens = torch.cat([batch[key] for key in tokenized_obs_keys], dim=2)
            no_image_embeddings = self.embeddings(no_image_tokens)  # shape (batch_size, L, n_obs_tokens, embed_dim)
            no_image_loss_mask = torch.cat([batch[f"{key}_loss_mask"] for key in tokenized_obs_keys], dim=2)
            no_image_attention_mask = torch.cat([batch[f"{key}_attention_mask"] for key in tokenized_obs_keys], dim=2)

        # Handle images observations: normalize and embed, then add patch position embeddings
        if has_image:
            normalized_images = batch["image_observations"].float() * 2.0 / 255.0 - 1.0
            image_embeddings = self.image_encoder(normalized_images)
            patch_pos_embeddings = self.image_pos_enc(batch["patches_positions"])
            image_embeddings = image_embeddings + patch_pos_embeddings
            image_loss_mask = batch["image_observations_loss_mask"]
            image_attention_mask = batch["image_observations_attention_mask"]
            # Fake image tokens (they are masked out anyway)
            image_tokens = torch.zeros(image_embeddings.shape[:3], dtype=torch.int64, device=device)

        # Concatenate images embeddings with the other embeddings and add local position embeddings
        if has_image and len(tokenized_obs_keys) > 0:
            obs_embeddings = torch.cat((no_image_embeddings, image_embeddings), dim=2)
            obs_loss_mask = torch.cat((no_image_loss_mask, image_loss_mask), dim=2)
            obs_attention_mask = torch.cat((no_image_attention_mask, image_attention_mask), dim=2)
            obs_tokens = torch.cat((no_image_tokens, image_tokens), dim=2)
        elif has_image and len(tokenized_obs_keys) == 0:
            obs_embeddings = image_embeddings
            obs_loss_mask = image_loss_mask
            obs_attention_mask = image_attention_mask
            obs_tokens = image_tokens
        elif not has_image and len(tokenized_obs_keys) > 0:
            obs_embeddings = no_image_embeddings
            obs_loss_mask = no_image_loss_mask
            obs_attention_mask = no_image_attention_mask
            obs_tokens = no_image_tokens
        else:
            raise ValueError("No observations in the batch")

        obs_pos_embeddings = self.local_pos_embeddings(obs_embeddings.shape)
        obs_embeddings += obs_pos_embeddings

        # Create separator token
        batch_size, seq_len, _, embed_dim = obs_embeddings.shape
        if self.use_separator:
            separator_token = torch.full(
                (batch_size, seq_len, 1), self.separator_token, dtype=torch.long, device=device
            )
            separator_embeddings = self.embeddings(separator_token)
            separator_loss_mask = torch.ones((batch_size, seq_len, 1), dtype=torch.bool, device=device)
            separator_attention_mask = torch.ones((batch_size, seq_len, 1), dtype=torch.bool, device=device)

        # Handle action: embed and add local position embeddings
        action_tokens = batch[action_key]
        action_embeddings = self.embeddings(action_tokens)
        action_pos_embeddings = self.local_pos_embeddings(action_embeddings.shape, same=True)
        action_embeddings += action_pos_embeddings
        action_loss_mask = batch[f"{action_key}_loss_mask"]
        action_attention_mask = batch[f"{action_key}_attention_mask"]

        # Concatenate all embeddings
        if self.use_separator:
            embeddings = torch.cat([obs_embeddings, separator_embeddings, action_embeddings], dim=2)
            loss_mask = torch.cat([obs_loss_mask, separator_loss_mask, action_loss_mask], dim=2)
            attention_mask = torch.cat([obs_attention_mask, separator_attention_mask, action_attention_mask], dim=2)
            tokens = torch.cat([obs_tokens, separator_token, action_tokens], dim=2)
        else:
            embeddings = torch.cat([obs_embeddings, action_embeddings], dim=2)
            loss_mask = torch.cat([obs_loss_mask, action_loss_mask], dim=2)
            attention_mask = torch.cat([obs_attention_mask, action_attention_mask], dim=2)
            tokens = torch.cat([obs_tokens, action_tokens], dim=2)

        # Flatten the embeddings into a single sequence of tokens of shape (batch_size, seq_len*L, embed_dim)
        # Where L is the total number of tokens for one interaction (observation + separator + action)
        embeddings = embeddings.reshape(batch_size, -1, embed_dim)
        loss_mask = loss_mask.reshape(batch_size, -1)
        attention_mask = attention_mask.reshape(batch_size, -1)
        tokens = tokens.reshape(batch_size, -1)
        return {"embeddings": embeddings, "loss_mask": loss_mask, "attention_mask": attention_mask, "tokens": tokens}<|MERGE_RESOLUTION|>--- conflicted
+++ resolved
@@ -298,11 +298,6 @@
         # Encoder for tokens
         # The total number of tokens is the number of tokens for text + the max number of bins
         # for the continuous and discrete values + 1 for the separator token
-<<<<<<< HEAD
-=======
-        if args.embed_dim == -1:
-            raise ValueError("When used without the model, the embedding dimension must be specified.")
->>>>>>> 89fc6b0b
         self.use_separator = args.use_separator
         if args.use_separator:
             self.embeddings = nn.Embedding(args.text_vocab_size + args.nb_bins + 1, args.embed_dim)
