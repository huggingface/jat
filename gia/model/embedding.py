--- conflicted
+++ resolved
@@ -305,11 +305,7 @@
             self.embeddings = nn.Embedding(args.text_vocab_size + args.nb_bins, args.embedding_dim)
 
         # Encoder for the image patches
-<<<<<<< HEAD
-        image_encoder = ImageEncoder(3, args.num_res_channels, args.embedding_dim, args.num_groups, args.patch_size)
-=======
-        image_encoder = ImageEncoder(4, num_res_channels, embedding_dim, num_groups, patch_size)
->>>>>>> 7b3ef711
+        image_encoder = ImageEncoder(4, args.num_res_channels, args.embedding_dim, args.num_groups, args.patch_size)
         self.image_encoder = MultiDimBatchWrapper(image_encoder, n_dims=3)
 
         # Learnable local position encodings for the image patches
