import torch
from torch import nn
from transformers import AutoConfig, AutoModelForCausalLM

from gia.config import ModelArguments
from gia.model.embedding import Embeddings


class GiaModel(nn.Module):
    def __init__(self, args: ModelArguments):
        super().__init__()
<<<<<<< HEAD
        if not args.use_pretrained:
            raise NotImplementedError("Training from scratch is not implemented yet.")
        config = AutoConfig.from_pretrained(args.model_name)
        vocab_size = args.text_vocab_size + args.nb_bins
        if args.use_separator:
            vocab_size += 1
        config.vocab_size = vocab_size
        config.max_position_embeddings = args.seq_len  # this is a workaround for gpt-neo's local self attn
        self.model = AutoModelForCausalLM.from_config(config)

        if args.embed_dim != -1 and self.model.base_model.embed_dim != args.embed_dim:
            raise ValueError(
                f"When loading a pretrained model, the embedding dimension ({args.embed_dim}) must be the same as "
                f"the pretrained model ({self.model.base_model.embed_dim}). Use either --embed_dim -1 or "
                f"--embed_dim {self.model.base_model.embed_dim}."
            )
=======
        vocab_size = args.text_vocab_size + args.nb_bins
        if args.use_separator:
            vocab_size += 1
        if args.use_pretrained:
            config = AutoConfig.from_pretrained(args.model_name)
            config.vocab_size = vocab_size
            config.max_position_embeddings = args.seq_len  # this is a workaround for gpt-neo's local self attn
            self.model = AutoModelForCausalLM.from_config(config)
            if args.embed_dim != -1 and self.model.base_model.embed_dim != args.embed_dim:
                raise ValueError(
                    f"When loading a pretrained model, the embedding dimension ({args.embed_dim}) must be the same as "
                    f"the pretrained model ({self.model.base_model.embed_dim}). Use either --embed_dim -1 or "
                    f"--embed_dim {self.model.base_model.embed_dim}."
                )
        else:
            raise NotImplementedError("Training from scratch is not implemented yet.")

>>>>>>> e4ea05ef
        if args.embed_dim == -1:
            args.embed_dim = self.model.base_model.embed_dim
        self.emb = Embeddings(args)

    def forward(self, batch, eval=False):
        # hotfix to allow eval in embedding. Try to make it cleaner later
        # add loss_mask to batch
        if eval:
            keys = [key for key in batch.keys() if key.endswith(("observations", "actions"))]
            for key in keys:
                batch[key + "_loss_mask"] = torch.ones_like(batch[key + "_attention_mask"])

        embeds = self.emb(batch)
        # the model requires us to provide position ids, otherwise it will generate them
        # qgallouedec: I've removed position_ids=batch["local_position_ids"]. Is this a problem?
        out = self.model(inputs_embeds=embeds["embeddings"], attention_mask=embeds["attention_mask"])
        if not eval:
            out.loss = self.loss(out.logits, embeds["tokens"], embeds["loss_mask"])
        return out

    def loss(self, logits, tokens, masks):
        loss_fn = nn.CrossEntropyLoss(reduction="none")
        truncated_logits = logits[..., :-1, :].contiguous()
        shifted_tokens = tokens[..., 1:].contiguous()
        truncated_masks = masks[..., 1:].contiguous()

        loss = loss_fn(
            truncated_logits.view(-1, truncated_logits.size(-1)),
            shifted_tokens.view(-1),
        )
        loss = loss * truncated_masks.view(-1).float()
        loss = loss.sum() / masks.float().sum()

        return loss<|MERGE_RESOLUTION|>--- conflicted
+++ resolved
@@ -9,24 +9,6 @@
 class GiaModel(nn.Module):
     def __init__(self, args: ModelArguments):
         super().__init__()
-<<<<<<< HEAD
-        if not args.use_pretrained:
-            raise NotImplementedError("Training from scratch is not implemented yet.")
-        config = AutoConfig.from_pretrained(args.model_name)
-        vocab_size = args.text_vocab_size + args.nb_bins
-        if args.use_separator:
-            vocab_size += 1
-        config.vocab_size = vocab_size
-        config.max_position_embeddings = args.seq_len  # this is a workaround for gpt-neo's local self attn
-        self.model = AutoModelForCausalLM.from_config(config)
-
-        if args.embed_dim != -1 and self.model.base_model.embed_dim != args.embed_dim:
-            raise ValueError(
-                f"When loading a pretrained model, the embedding dimension ({args.embed_dim}) must be the same as "
-                f"the pretrained model ({self.model.base_model.embed_dim}). Use either --embed_dim -1 or "
-                f"--embed_dim {self.model.base_model.embed_dim}."
-            )
-=======
         vocab_size = args.text_vocab_size + args.nb_bins
         if args.use_separator:
             vocab_size += 1
@@ -44,7 +26,6 @@
         else:
             raise NotImplementedError("Training from scratch is not implemented yet.")
 
->>>>>>> e4ea05ef
         if args.embed_dim == -1:
             args.embed_dim = self.model.base_model.embed_dim
         self.emb = Embeddings(args)
